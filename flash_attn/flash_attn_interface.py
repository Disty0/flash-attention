import os

import torch
import torch.nn as nn

<<<<<<< HEAD
import flash_attn_cuda

IS_DETERMINISTIC = os.environ.get('FLASH_ATTENTION_INTERNAL_DETERMINISTIC', 'False') in ('1')
IS_UNIT_TEST_MODE = os.environ.get('FLASH_ATTENTION_INTERNAL_UNIT_TEST_MODE', 'False') in ('1')
IS_USING_KLOOP = os.environ.get('FLASH_ATTENTION_INTERNAL_USE_KLOOP', 'False') in ('1')
IS_USING_QLOOP = not IS_USING_KLOOP
IS_PERFORMANCE_MODE = not IS_UNIT_TEST_MODE

print("Deterministic: {}".format(IS_DETERMINISTIC))
print("Performance Mode: {}".format(IS_PERFORMANCE_MODE))
print("Using QLoop: {}".format(IS_USING_QLOOP))

def _get_block_size(device, head_dim, is_dropout):
    assert head_dim % 8 == 0 and head_dim <= 128
    return 256 if head_dim <= 64 else 128


def _flash_attn_forward(q, k, v, out, cu_seqlens_q, cu_seqlens_k, max_seqlen_q, max_seqlen_k,
                        dropout_p, softmax_scale, causal, return_softmax, num_splits=0,
                        generator=None):
    """
    num_splits: how much to parallelize over the seqlen_q dimension. num_splits=0 means
    it will be set by an internal heuristic. We're exposing num_splits mostly for benchmarking.
    Don't change it unless you know what you're doing.
    """
    softmax_lse, *rest = flash_attn_cuda.fwd(
        q, k, v, out, cu_seqlens_q, cu_seqlens_k, max_seqlen_q, max_seqlen_k, dropout_p,
        softmax_scale, False, causal, IS_DETERMINISTIC, IS_USING_QLOOP, return_softmax, num_splits, generator
=======
import flash_attn_2_cuda as flash_attn_cuda
from einops import rearrange


def _get_block_size(device, head_dim, is_dropout, is_causal):
    # This should match the block sizes in the CUDA kernel
    assert head_dim <= 256
    major, minor = torch.cuda.get_device_capability(device)
    is_sm8x = major == 8 and minor > 0  # Only include sm86 and sm89, exclude sm80 (A100)
    is_sm80 = major == 8 and minor == 0
    is_sm90 = major == 9 and minor == 0
    if head_dim <= 32:
        return 128, 128
    if head_dim <= 64:
        return (128, 128) if not is_dropout else (128, 64)
    elif head_dim <= 96:
        return (64, 64) if (is_sm8x and is_causal) else (128, 64)
    elif head_dim <= 128:
        if is_sm8x:
            return (64, 64) if (not is_dropout and is_causal) else (128, 32)
        else:
            return 128, (64 if not is_dropout else 32)
    elif head_dim <= 160:
        if is_sm8x:
            return (128, 64) if not is_causal else (64, 64)
        else:
            return 128, 32
    elif head_dim <= 192:
        return (128, 64) if not is_dropout else (64, 64)
    elif head_dim <= 224:
        return (128, 64) if (is_sm80 or is_sm90) else (64, 64)
    elif head_dim <= 256:
        return (128, 64) if is_sm80 else (64, 64)


def _flash_attn_forward(q, k, v, dropout_p, softmax_scale, causal, return_softmax):
    if q.stride(-1) != 1:
        q = q.contiguous()
    if k.stride(-1) != 1:
        k = k.contiguous()
    if v.stride(-1) != 1:
        v = v.contiguous()
    out, q, k, v, out_padded, softmax_lse, S_dmask = flash_attn_cuda.fwd(
        q, k, v, None, dropout_p, softmax_scale, causal, return_softmax, None
    )
    return out, q, k, v, out_padded, softmax_lse, S_dmask


def _flash_attn_varlen_forward(q, k, v, cu_seqlens_q, cu_seqlens_k, max_seqlen_q, max_seqlen_k,
                               dropout_p, softmax_scale, causal, return_softmax):
    if q.stride(-1) != 1:
        q = q.contiguous()
    if k.stride(-1) != 1:
        k = k.contiguous()
    if v.stride(-1) != 1:
        v = v.contiguous()
    out, q, k, v, out_padded, softmax_lse, S_dmask = flash_attn_cuda.varlen_fwd(
        q, k, v, None, cu_seqlens_q, cu_seqlens_k, max_seqlen_q, max_seqlen_k, dropout_p,
        softmax_scale, False, causal, return_softmax, None
>>>>>>> 4f285b35
    )
    # if out.isnan().any() or softmax_lse.isnan().any():
    #     breakpoint()
    return out, q, k, v, out_padded, softmax_lse, S_dmask


def _flash_attn_backward(dout, q, k, v, out, softmax_lse, dq, dk, dv,
                         dropout_p, softmax_scale, causal):
    dq, dk, dv, softmax_d, = flash_attn_cuda.bwd(
        dout, q, k, v, out, softmax_lse, dq, dk, dv, dropout_p, softmax_scale, causal, None
    )
    return dq, dk, dv, softmax_d


def _flash_attn_varlen_backward(dout, q, k, v, out, softmax_lse, dq, dk, dv,
                                cu_seqlens_q, cu_seqlens_k, max_seqlen_q, max_seqlen_k,
                                dropout_p, softmax_scale, causal):
    dq, dk, dv, softmax_d, = flash_attn_cuda.varlen_bwd(
        dout, q, k, v, out, softmax_lse, dq, dk, dv, cu_seqlens_q, cu_seqlens_k,
<<<<<<< HEAD
        max_seqlen_q, max_seqlen_k, dropout_p, softmax_scale, True, causal, IS_DETERMINISTIC, IS_PERFORMANCE_MODE, IS_USING_QLOOP, num_splits, generator)
=======
        max_seqlen_q, max_seqlen_k, dropout_p, softmax_scale, False, causal, None
    )
>>>>>>> 4f285b35
    # if dk.isnan().any() or dk.isnan().any() or dv.isnan().any() or softmax_d.isnan().any():
    #     breakpoint()
    return dq, dk, dv, softmax_d


class FlashAttnQKVPackedFunc(torch.autograd.Function):

    @staticmethod
    def forward(ctx, qkv, dropout_p, softmax_scale, causal, return_softmax):
        # Save rng_state because the backward pass will regenerate the dropout mask
        rng_state = torch.cuda.get_rng_state() if dropout_p > 0 else None
        if softmax_scale is None:
            softmax_scale = qkv.shape[-1] ** (-0.5)
        out, q, k, v, out_padded, softmax_lse, S_dmask = _flash_attn_forward(
            qkv[:, :, 0], qkv[:, :, 1], qkv[:, :, 2], dropout_p, softmax_scale,
            causal=causal, return_softmax=return_softmax and dropout_p > 0
        )
        ctx.save_for_backward(q, k, v, out_padded, softmax_lse, rng_state)
        ctx.dropout_p = dropout_p
        ctx.softmax_scale = softmax_scale
        ctx.causal = causal
        return out if not return_softmax else (out, softmax_lse, S_dmask)

    @staticmethod
    def backward(ctx, dout, *args):
        q, k, v, out, softmax_lse, rng_state = ctx.saved_tensors
        if rng_state is not None:
            cur_rng_state = torch.cuda.get_rng_state()
            torch.cuda.set_rng_state(rng_state)
        qkv_shape = q.shape[:-2] + (3, *q.shape[-2:])
        dqkv = torch.empty(qkv_shape, dtype=q.dtype, device=q.device)
        _flash_attn_backward(
            dout, q, k, v, out, softmax_lse, dqkv[:, :, 0], dqkv[:, :, 1], dqkv[:, :, 2],
            ctx.dropout_p, ctx.softmax_scale, ctx.causal
        )
        dqkv = dqkv[..., :dout.shape[-1]]  # We could have padded the head dimension
        if rng_state is not None:
            torch.cuda.set_rng_state(cur_rng_state)
        return dqkv, None, None, None, None


class FlashAttnVarlenQKVPackedFunc(torch.autograd.Function):

    @staticmethod
    def forward(ctx, qkv, cu_seqlens, max_seqlen, dropout_p, softmax_scale, causal, return_softmax):
        # Save rng_state because the backward pass will regenerate the dropout mask
        rng_state = torch.cuda.get_rng_state() if dropout_p > 0 else None
        if softmax_scale is None:
            softmax_scale = qkv.shape[-1] ** (-0.5)
        out, q, k, v, out_padded, softmax_lse, S_dmask = _flash_attn_varlen_forward(
            qkv[:, 0], qkv[:, 1], qkv[:, 2], cu_seqlens, cu_seqlens, max_seqlen, max_seqlen,
            dropout_p, softmax_scale, causal=causal, return_softmax=return_softmax and dropout_p > 0
        )
        ctx.save_for_backward(q, k, v, out_padded, softmax_lse, cu_seqlens, rng_state)
        ctx.dropout_p = dropout_p
        ctx.max_seqlen = max_seqlen
        ctx.softmax_scale = softmax_scale
        ctx.causal = causal
        return out if not return_softmax else (out, softmax_lse, S_dmask)

    @staticmethod
    def backward(ctx, dout, *args):
        q, k, v, out, softmax_lse, cu_seqlens, rng_state = ctx.saved_tensors
        if rng_state is not None:
            cur_rng_state = torch.cuda.get_rng_state()
            torch.cuda.set_rng_state(rng_state)
<<<<<<< HEAD
        dqkv = torch.empty_like(qkv)
        
        _flash_attn_backward(
            dout, qkv[:, 0], qkv[:, 1], qkv[:, 2], out, softmax_lse,
            dqkv[:, 0], dqkv[:, 1], dqkv[:, 2], cu_seqlens, cu_seqlens,
            ctx.max_seqlen, ctx.max_seqlen, ctx.dropout_p, ctx.softmax_scale, 
            ctx.causal)
=======
        qkv_shape = q.shape[:-2] + (3, *q.shape[-2:])
        dqkv = torch.empty(qkv_shape, dtype=q.dtype, device=q.device)
        _flash_attn_varlen_backward(
            dout, q, k, v, out, softmax_lse, dqkv[:, 0], dqkv[:, 1], dqkv[:, 2],
            cu_seqlens, cu_seqlens, ctx.max_seqlen, ctx.max_seqlen,
            ctx.dropout_p, ctx.softmax_scale, ctx.causal
        )
        dqkv = dqkv[..., :dout.shape[-1]]  # We could have padded the head dimension
>>>>>>> 4f285b35
        if rng_state is not None:
            torch.cuda.set_rng_state(cur_rng_state)
        return dqkv, None, None, None, None, None, None


class FlashAttnKVPackedFunc(torch.autograd.Function):

    @staticmethod
    def forward(ctx, q, kv, dropout_p, softmax_scale, causal, return_softmax):
        # Save rng_state because the backward pass will regenerate the dropout mask
        rng_state = torch.cuda.get_rng_state() if dropout_p > 0 else None
        if softmax_scale is None:
            softmax_scale = q.shape[-1] ** (-0.5)
        out, q, k, v, out_padded, softmax_lse, S_dmask = _flash_attn_forward(
            q, kv[:, :, 0], kv[:, :, 1], dropout_p, softmax_scale, causal=causal,
            return_softmax=return_softmax and dropout_p > 0
        )
        ctx.save_for_backward(q, k, v, out_padded, softmax_lse, rng_state)
        ctx.dropout_p = dropout_p
        ctx.softmax_scale = softmax_scale
        ctx.causal = causal
        return out if not return_softmax else (out, softmax_lse, S_dmask)

    @staticmethod
    def backward(ctx, dout, *args):
        q, k, v, out, softmax_lse, rng_state = ctx.saved_tensors
        if rng_state is not None:
            cur_rng_state = torch.cuda.get_rng_state()
            torch.cuda.set_rng_state(rng_state)
        dq = torch.empty_like(q)
        kv_shape = k.shape[:-2] + (2, *k.shape[-2:])
        dkv = torch.empty(kv_shape, dtype=k.dtype, device=k.device)
        _flash_attn_backward(
            dout, q, k, v, out, softmax_lse,
            dq, dkv[:, :, 0], dkv[:, :, 1], ctx.dropout_p, ctx.softmax_scale, ctx.causal
        )
        dq = dq[..., :dout.shape[-1]]  # We could have padded the head dimension
        dkv = dkv[..., :dout.shape[-1]]
        if rng_state is not None:
            torch.cuda.set_rng_state(cur_rng_state)
        return dq, dkv, None, None, None, None


class FlashAttnVarlenKVPackedFunc(torch.autograd.Function):

    @staticmethod
    def forward(ctx, q, kv, cu_seqlens_q, cu_seqlens_k, max_seqlen_q, max_seqlen_k, dropout_p,
                softmax_scale, causal, return_softmax):
        # Save rng_state because the backward pass will regenerate the dropout mask
        rng_state = torch.cuda.get_rng_state() if dropout_p > 0 else None
        if softmax_scale is None:
            softmax_scale = q.shape[-1] ** (-0.5)
        out, q, k, v, out_padded, softmax_lse, S_dmask = _flash_attn_varlen_forward(
            q, kv[:, 0], kv[:, 1], cu_seqlens_q, cu_seqlens_k, max_seqlen_q, max_seqlen_k,
            dropout_p, softmax_scale, causal=causal, return_softmax=return_softmax and dropout_p > 0
        )
        ctx.save_for_backward(q, k, v, out_padded, softmax_lse,
                              cu_seqlens_q, cu_seqlens_k, rng_state)
        ctx.dropout_p = dropout_p
        ctx.max_seqlen_q = max_seqlen_q
        ctx.max_seqlen_k = max_seqlen_k
        ctx.softmax_scale = softmax_scale
        ctx.causal = causal
        return out if not return_softmax else (out, softmax_lse, S_dmask)

    @staticmethod
    def backward(ctx, dout, *args):
        q, k, v, out, softmax_lse, cu_seqlens_q, cu_seqlens_k, rng_state = ctx.saved_tensors
        if rng_state is not None:
            cur_rng_state = torch.cuda.get_rng_state()
            torch.cuda.set_rng_state(rng_state)
        dq = torch.empty_like(q)
<<<<<<< HEAD
        dkv = torch.empty_like(kv)
        _flash_attn_backward(
            dout, q, kv[:, 0], kv[:, 1], out, softmax_lse,
            dq, dkv[:, 0], dkv[:, 1], cu_seqlens_q, cu_seqlens_k,
            ctx.max_seqlen_q, ctx.max_seqlen_k, ctx.dropout_p, ctx.softmax_scale, 
            ctx.causal)
=======
        kv_shape = k.shape[:-2] + (2, *k.shape[-2:])
        dkv = torch.empty(kv_shape, dtype=k.dtype, device=k.device)
        _flash_attn_varlen_backward(
            dout, q, k, v, out, softmax_lse, dq, dkv[:, 0], dkv[:, 1],
            cu_seqlens_q, cu_seqlens_k, ctx.max_seqlen_q, ctx.max_seqlen_k,
            ctx.dropout_p, ctx.softmax_scale, ctx.causal
        )
        dq = dq[..., :dout.shape[-1]]  # We could have padded the head dimension
        dkv = dkv[..., :dout.shape[-1]]
>>>>>>> 4f285b35
        if rng_state is not None:
            torch.cuda.set_rng_state(cur_rng_state)
        return dq, dkv, None, None, None, None, None, None, None, None


class FlashAttnFunc(torch.autograd.Function):

    @staticmethod
    def forward(ctx, q, k, v, dropout_p, softmax_scale, causal, return_softmax):
        # Save rng_state because the backward pass will regenerate the dropout mask
        rng_state = torch.cuda.get_rng_state() if dropout_p > 0 else None
        if softmax_scale is None:
            softmax_scale = q.shape[-1] ** (-0.5)
        out, q, k, v, out_padded, softmax_lse, S_dmask = _flash_attn_forward(
            q, k, v, dropout_p, softmax_scale, causal=causal,
            return_softmax=return_softmax and dropout_p > 0
        )
        ctx.save_for_backward(q, k, v, out_padded, softmax_lse, rng_state)
        ctx.dropout_p = dropout_p
        ctx.softmax_scale = softmax_scale
        ctx.causal = causal
        return out if not return_softmax else (out, softmax_lse, S_dmask)

    @staticmethod
    def backward(ctx, dout, *args):
        q, k, v, out, softmax_lse, rng_state = ctx.saved_tensors
        if rng_state is not None:
            cur_rng_state = torch.cuda.get_rng_state()
            torch.cuda.set_rng_state(rng_state)
        dq, dk, dv = torch.empty_like(q), torch.empty_like(k), torch.empty_like(v)
        _flash_attn_backward(
<<<<<<< HEAD
            dout, q, k, v, out, softmax_lse, dq, dk, dv, cu_seqlens_q, cu_seqlens_k,
            ctx.max_seqlen_q, ctx.max_seqlen_k, ctx.dropout_p, ctx.softmax_scale, 
            ctx.causal)
=======
            dout, q, k, v, out, softmax_lse,
            dq, dk, dv, ctx.dropout_p, ctx.softmax_scale, ctx.causal
        )
        dq = dq[..., :dout.shape[-1]]  # We could have padded the head dimension
        dk = dk[..., :dout.shape[-1]]
        dv = dv[..., :dout.shape[-1]]
>>>>>>> 4f285b35
        if rng_state is not None:
            torch.cuda.set_rng_state(cur_rng_state)
        return dq, dk, dv, None, None, None, None, None, None, None, None


class FlashAttnVarlenFunc(torch.autograd.Function):

    @staticmethod
    def forward(ctx, q, k, v, cu_seqlens_q, cu_seqlens_k, max_seqlen_q, max_seqlen_k, dropout_p,
                softmax_scale, causal, return_softmax):
        # Save rng_state because the backward pass will regenerate the dropout mask
        rng_state = torch.cuda.get_rng_state() if dropout_p > 0 else None
        if softmax_scale is None:
            softmax_scale = q.shape[-1] ** (-0.5)
        out, q, k, v, out_padded, softmax_lse, S_dmask = _flash_attn_varlen_forward(
            q, k, v, cu_seqlens_q, cu_seqlens_k, max_seqlen_q, max_seqlen_k,
            dropout_p, softmax_scale, causal=causal, return_softmax=return_softmax and dropout_p > 0
        )
        ctx.save_for_backward(q, k, v, out_padded, softmax_lse,
                              cu_seqlens_q, cu_seqlens_k, rng_state)
        ctx.dropout_p = dropout_p
        ctx.max_seqlen_q = max_seqlen_q
        ctx.max_seqlen_k = max_seqlen_k
        ctx.softmax_scale = softmax_scale
        ctx.causal = causal
        return out if not return_softmax else (out, softmax_lse, S_dmask)

    @staticmethod
    def backward(ctx, dout, *args):
        q, k, v, out, softmax_lse, cu_seqlens_q, cu_seqlens_k, rng_state = ctx.saved_tensors
        if rng_state is not None:
            cur_rng_state = torch.cuda.get_rng_state()
<<<<<<< HEAD
            torch.cuda.set_rng_state(rng_state0)
        if rng_state1 is not None:
            generator1 = torch.Generator(device='cuda')
            generator1.set_state(rng_state1)
        else:
            generator1 = None
        dqkv = torch.empty_like(qkv)
        _flash_attn_backward(
            dout, qkv[:, 0], qkv[:, 1], qkv[:, 2], out, softmax_lse0,
            dqkv[:, 0], dqkv[:, 1], dqkv[:, 2], cu_seqlens[:batch_size0 + 1],
            cu_seqlens[:batch_size0 + 1], ctx.max_seqlen0, ctx.max_seqlen0, ctx.dropout_p,
            ctx.softmax_scale, ctx.causal)
        s = torch.cuda.Stream()
        with torch.cuda.stream(s):
            _flash_attn_backward(
                dout, qkv[:, 0], qkv[:, 1], qkv[:, 2], out, softmax_lse1,
                dqkv[:, 0], dqkv[:, 1], dqkv[:, 2], cu_seqlens[batch_size0:],
                cu_seqlens[batch_size0:], ctx.max_seqlen1, ctx.max_seqlen1, ctx.dropout_p,
                ctx.softmax_scale, ctx.causal, generator=generator1)
        torch.cuda.current_stream().wait_stream(s)
        if rng_state0 is not None:
=======
            torch.cuda.set_rng_state(rng_state)
        dq, dk, dv = torch.empty_like(q), torch.empty_like(k), torch.empty_like(v)
        _flash_attn_varlen_backward(
            dout, q, k, v, out, softmax_lse, dq, dk, dv, cu_seqlens_q, cu_seqlens_k,
            ctx.max_seqlen_q, ctx.max_seqlen_k, ctx.dropout_p, ctx.softmax_scale, ctx.causal
        )
        dq = dq[..., :dout.shape[-1]]  # We could have padded the head dimension
        dk = dk[..., :dout.shape[-1]]
        dv = dv[..., :dout.shape[-1]]
        if rng_state is not None:
>>>>>>> 4f285b35
            torch.cuda.set_rng_state(cur_rng_state)
        return dq, dk, dv, None, None, None, None, None, None, None, None


def flash_attn_qkvpacked_func(qkv, dropout_p=0.0, softmax_scale=None, causal=False,
                              return_attn_probs=False):
    """dropout_p should be set to 0.0 during evaluation
    If Q, K, V are already stacked into 1 tensor, this function will be faster than
    calling flash_attn_func on Q, K, V since the backward pass avoids explicit concatenation
    of the gradients of Q, K, V.
    Supports multi-query and grouped-query attention (MQA/GQA) by passing in KV with fewer heads
    than Q. Note that the number of heads in KV must be divisible by the number of heads in Q.
    For example, if Q has 6 heads and K, V have 2 heads, head 0, 1, 2 of Q will attention to head
    0 of K, V, and head 3, 4, 5 of Q will attention to head 1 of K, V.

    Arguments:
        qkv: (batch_size, seqlen, 3, nheads, headdim)
        dropout_p: float. Dropout probability.
        softmax_scale: float. The scaling of QK^T before applying softmax.
            Default to 1 / sqrt(headdim).
        causal: bool. Whether to apply causal attention mask (e.g., for auto-regressive modeling).
        return_attn_probs: bool. Whether to return the attention probabilities. This option is for
           testing only. The returned probabilities are not guaranteed to be correct
           (they might not have the right scaling).
    Return:
        out: (batch_size, seqlen, nheads, headdim).
        softmax_lse [optional, if return_attn_probs=True]: (batch_size, nheads, seqlen). The
            logsumexp of each row of the matrix QK^T * scaling (e.g., log of the softmax
            normalization factor).
        S_dmask [optional, if return_attn_probs=True]: (batch_size, nheads, seqlen, seqlen).
            The output of softmax (possibly with different scaling). It also encodes the dropout
            pattern (negative means that location was dropped, nonnegative means it was kept).
    """
    return FlashAttnQKVPackedFunc.apply(qkv, dropout_p, softmax_scale, causal, return_attn_probs)


<<<<<<< HEAD
def flash_attn_unpadded_kvpacked_func(q, kv, cu_seqlens_q, cu_seqlens_k, max_seqlen_q, max_seqlen_k,
                                      dropout_p, softmax_scale=None, causal=False, return_attn_probs=False):
=======
def flash_attn_kvpacked_func(q, kv, dropout_p=0.0, softmax_scale=None, causal=False,
                             return_attn_probs=False):
>>>>>>> 4f285b35
    """dropout_p should be set to 0.0 during evaluation
    If K, V are already stacked into 1 tensor, this function will be faster than
    calling flash_attn_func on Q, K, V since the backward pass avoids explicit concatenation
    of the gradients of K, V.
    Supports multi-query and grouped-query attention (MQA/GQA) by passing in KV with fewer heads
    than Q. Note that the number of heads in KV must be divisible by the number of heads in Q.
    For example, if Q has 6 heads and K, V have 2 heads, head 0, 1, 2 of Q will attention to head
    0 of K, V, and head 3, 4, 5 of Q will attention to head 1 of K, V.

    Arguments:
        q: (batch_size, seqlen, nheads, headdim)
        kv: (batch_size, seqlen, 2, nheads_k, headdim)
        dropout_p: float. Dropout probability.
        softmax_scale: float. The scaling of QK^T before applying softmax.
            Default to 1 / sqrt(headdim).
        causal: bool. Whether to apply causal attention mask (e.g., for auto-regressive modeling).
        return_attn_probs: bool. Whether to return the attention probabilities. This option is for
           testing only. The returned probabilities are not guaranteed to be correct
           (they might not have the right scaling).
    Return:
        out: (batch_size, seqlen, nheads, headdim).
        softmax_lse [optional, if return_attn_probs=True]: (batch_size, nheads, seqlen). The
            logsumexp of each row of the matrix QK^T * scaling (e.g., log of the softmax
            normalization factor).
        S_dmask [optional, if return_attn_probs=True]: (batch_size, nheads, seqlen, seqlen).
            The output of softmax (possibly with different scaling). It also encodes the dropout
            pattern (negative means that location was dropped, nonnegative means it was kept).
    """
    return FlashAttnKVPackedFunc.apply(q, kv, dropout_p, softmax_scale, causal, return_attn_probs)


def flash_attn_func(q, k, v, dropout_p=0.0, softmax_scale=None, causal=False,
                    return_attn_probs=False):
    """dropout_p should be set to 0.0 during evaluation
    Supports multi-query and grouped-query attention (MQA/GQA) by passing in KV with fewer heads
    than Q. Note that the number of heads in KV must be divisible by the number of heads in Q.
    For example, if Q has 6 heads and K, V have 2 heads, head 0, 1, 2 of Q will attention to head
    0 of K, V, and head 3, 4, 5 of Q will attention to head 1 of K, V.

    Arguments:
        q: (batch_size, seqlen, nheads, headdim)
        k: (batch_size, seqlen, nheads_k, headdim)
        v: (batch_size, seqlen, nheads_k, headdim)
        dropout_p: float. Dropout probability.
        softmax_scale: float. The scaling of QK^T before applying softmax.
            Default to 1 / sqrt(headdim).
        causal: bool. Whether to apply causal attention mask (e.g., for auto-regressive modeling).
        return_attn_probs: bool. Whether to return the attention probabilities. This option is for
           testing only. The returned probabilities are not guaranteed to be correct
           (they might not have the right scaling).
    Return:
        out: (batch_size, seqlen, nheads, headdim).
        softmax_lse [optional, if return_attn_probs=True]: (batch_size, nheads, seqlen). The
            logsumexp of each row of the matrix QK^T * scaling (e.g., log of the softmax
            normalization factor).
        S_dmask [optional, if return_attn_probs=True]: (batch_size, nheads, seqlen, seqlen).
            The output of softmax (possibly with different scaling). It also encodes the dropout
            pattern (negative means that location was dropped, nonnegative means it was kept).
    """
    return FlashAttnFunc.apply(q, k, v, dropout_p, softmax_scale, causal, return_attn_probs)


def flash_attn_varlen_qkvpacked_func(qkv, cu_seqlens, max_seqlen, dropout_p=0.0, softmax_scale=None,
                                     causal=False, return_attn_probs=False):
    """dropout_p should be set to 0.0 during evaluation
    If Q, K, V are already stacked into 1 tensor, this function will be faster than
    calling flash_attn_varlen_func on Q, K, V since the backward pass avoids explicit concatenation
    of the gradients of Q, K, V.
    For example, if Q has 6 heads and K, V have 2 heads, head 0, 1, 2 of Q will attention to head
    0 of K, V, and head 3, 4, 5 of Q will attention to head 1 of K, V.

    Arguments:
        qkv: (total, 3, nheads, headdim), where total = total number of tokens in the batch.
        cu_seqlens: (batch_size + 1,), dtype torch.int32. The cumulative sequence lengths
           of the sequences in the batch, used to index into qkv.
        max_seqlen: int. Maximum sequence length in the batch.
        dropout_p: float. Dropout probability.
        softmax_scale: float. The scaling of QK^T before applying softmax.
            Default to 1 / sqrt(headdim).
        causal: bool. Whether to apply causal attention mask (e.g., for auto-regressive modeling).
        return_attn_probs: bool. Whether to return the attention probabilities. This option is for
           testing only. The returned probabilities are not guaranteed to be correct
           (they might not have the right scaling).
    Return:
        out: (total, nheads, headdim).
        softmax_lse [optional, if return_attn_probs=True]: (batch_size, nheads, seqlen). The
            logsumexp of each row of the matrix QK^T * scaling (e.g., log of the softmax
            normalization factor).
        S_dmask [optional, if return_attn_probs=True]: (batch_size, nheads, seqlen, seqlen).
            The output of softmax (possibly with different scaling). It also encodes the dropout
            pattern (negative means that location was dropped, nonnegative means it was kept).
    """
<<<<<<< HEAD
    return FlashAttnKVPackedFunc.apply(q, kv, cu_seqlens_q, cu_seqlens_k,
                                       max_seqlen_q, max_seqlen_k, dropout_p, softmax_scale, causal, 
                                       return_attn_probs)


def flash_attn_unpadded_func(q, k, v, cu_seqlens_q, cu_seqlens_k, max_seqlen_q, max_seqlen_k,
                             dropout_p, softmax_scale=None, 
                             causal=False, return_attn_probs=False):
=======
    return FlashAttnVarlenQKVPackedFunc.apply(
        qkv, cu_seqlens, max_seqlen, dropout_p, softmax_scale, causal, return_attn_probs
    )


def flash_attn_varlen_kvpacked_func(q, kv, cu_seqlens_q, cu_seqlens_k, max_seqlen_q, max_seqlen_k,
                                    dropout_p=0.0, softmax_scale=None, causal=False,
                                    return_attn_probs=False):
>>>>>>> 4f285b35
    """dropout_p should be set to 0.0 during evaluation
    If K, V are already stacked into 1 tensor, this function will be faster than
    calling flash_attn_func on Q, K, V since the backward pass avoids explicit concatenation
    of the gradients of K, V.
    Supports multi-query and grouped-query attention (MQA/GQA) by passing in KV with fewer heads
    than Q. Note that the number of heads in KV must be divisible by the number of heads in Q.
    For example, if Q has 6 heads and K, V have 2 heads, head 0, 1, 2 of Q will attention to head
    0 of K, V, and head 3, 4, 5 of Q will attention to head 1 of K, V.

    Arguments:
        q: (total_q, nheads, headdim), where total_q = total number of query tokens in the batch.
        kv: (total_k, 2, nheads_k, headdim), where total_k = total number of key tokens in the batch.
        cu_seqlens_q: (batch_size + 1,), dtype torch.int32. The cumulative sequence lengths
           of the sequences in the batch, used to index into q.
        cu_seqlens_k: (batch_size + 1,), dtype torch.int32. The cumulative sequence lengths
           of the sequences in the batch, used to index into kv.
        max_seqlen_q: int. Maximum query sequence length in the batch.
        max_seqlen_k: int. Maximum key sequence length in the batch.
        dropout_p: float. Dropout probability.
        softmax_scale: float. The scaling of QK^T before applying softmax.
            Default to 1 / sqrt(headdim).
        causal: bool. Whether to apply causal attention mask (e.g., for auto-regressive modeling).
        return_attn_probs: bool. Whether to return the attention probabilities. This option is for
           testing only. The returned probabilities are not guaranteed to be correct
           (they might not have the right scaling).
    Return:
        out: (total, nheads, headdim).
        softmax_lse [optional, if return_attn_probs=True]: (batch_size, nheads, seqlen). The
            logsumexp of each row of the matrix QK^T * scaling (e.g., log of the softmax
            normalization factor).
        S_dmask [optional, if return_attn_probs=True]: (batch_size, nheads, seqlen, seqlen).
            The output of softmax (possibly with different scaling). It also encodes the dropout
            pattern (negative means that location was dropped, nonnegative means it was kept).
    """
    return FlashAttnVarlenKVPackedFunc.apply(
        q, kv, cu_seqlens_q, cu_seqlens_k, max_seqlen_q, max_seqlen_k,
        dropout_p, softmax_scale, causal, return_attn_probs
    )


def flash_attn_varlen_func(q, k, v, cu_seqlens_q, cu_seqlens_k, max_seqlen_q, max_seqlen_k,
                           dropout_p=0.0, softmax_scale=None, causal=False,
                           return_attn_probs=False):
    """dropout_p should be set to 0.0 during evaluation
    Supports multi-query and grouped-query attention (MQA/GQA) by passing in K, V with fewer heads
    than Q. Note that the number of heads in K, V must be divisible by the number of heads in Q.
    For example, if Q has 6 heads and K, V have 2 heads, head 0, 1, 2 of Q will attention to head
    0 of K, V, and head 3, 4, 5 of Q will attention to head 1 of K, V.

    Arguments:
        q: (total_q, nheads, headdim), where total_q = total number of query tokens in the batch.
        k: (total_k, nheads_k, headdim), where total_k = total number of key tokens in the batch.
        v: (total_k, nheads_k, headdim), where total_k = total number of key tokens in the batch.
        cu_seqlens_q: (batch_size + 1,), dtype torch.int32. The cumulative sequence lengths
           of the sequences in the batch, used to index into q.
        cu_seqlens_k: (batch_size + 1,), dtype torch.int32. The cumulative sequence lengths
           of the sequences in the batch, used to index into kv.
        max_seqlen_q: int. Maximum query sequence length in the batch.
        max_seqlen_k: int. Maximum key sequence length in the batch.
        dropout_p: float. Dropout probability.
        softmax_scale: float. The scaling of QK^T before applying softmax.
            Default to 1 / sqrt(headdim).
        causal: bool. Whether to apply causal attention mask (e.g., for auto-regressive modeling).
        return_attn_probs: bool. Whether to return the attention probabilities. This option is for
           testing only. The returned probabilities are not guaranteed to be correct
           (they might not have the right scaling).
    Return:
        out: (total, nheads, headdim).
        softmax_lse [optional, if return_attn_probs=True]: (batch_size, nheads, seqlen). The
            logsumexp of each row of the matrix QK^T * scaling (e.g., log of the softmax
            normalization factor).
        S_dmask [optional, if return_attn_probs=True]: (batch_size, nheads, seqlen, seqlen).
            The output of softmax (possibly with different scaling). It also encodes the dropout
            pattern (negative means that location was dropped, nonnegative means it was kept).
    """
<<<<<<< HEAD
    return FlashAttnQKVPackedSplitFunc.apply(qkv, cu_seqlens, max_seqlen0, max_seqlen1, batch_size0,
                                             dropout_p, softmax_scale, causal, return_attn_probs)


def flash_attn_func(qkv, cu_seqlens, dropout_p, max_s, softmax_scale=None, causal=False, return_attn_probs=False):
    """For backward-compatibility only, will remove soon.
    dropout_p should be set to 0.0 during evaluation
    """
    return flash_attn_unpadded_qkvpacked_func(qkv, cu_seqlens, max_s, dropout_p, softmax_scale,
                                              causal, return_attn_probs)
=======
    return FlashAttnVarlenFunc.apply(
        q, k, v, cu_seqlens_q, cu_seqlens_k, max_seqlen_q, max_seqlen_k,
        dropout_p, softmax_scale, causal, return_attn_probs
    )
>>>>>>> 4f285b35
<|MERGE_RESOLUTION|>--- conflicted
+++ resolved
@@ -1,40 +1,8 @@
-import os
-
 import torch
 import torch.nn as nn
-
-<<<<<<< HEAD
+import torch.nn.functional as F
+
 import flash_attn_cuda
-
-IS_DETERMINISTIC = os.environ.get('FLASH_ATTENTION_INTERNAL_DETERMINISTIC', 'False') in ('1')
-IS_UNIT_TEST_MODE = os.environ.get('FLASH_ATTENTION_INTERNAL_UNIT_TEST_MODE', 'False') in ('1')
-IS_USING_KLOOP = os.environ.get('FLASH_ATTENTION_INTERNAL_USE_KLOOP', 'False') in ('1')
-IS_USING_QLOOP = not IS_USING_KLOOP
-IS_PERFORMANCE_MODE = not IS_UNIT_TEST_MODE
-
-print("Deterministic: {}".format(IS_DETERMINISTIC))
-print("Performance Mode: {}".format(IS_PERFORMANCE_MODE))
-print("Using QLoop: {}".format(IS_USING_QLOOP))
-
-def _get_block_size(device, head_dim, is_dropout):
-    assert head_dim % 8 == 0 and head_dim <= 128
-    return 256 if head_dim <= 64 else 128
-
-
-def _flash_attn_forward(q, k, v, out, cu_seqlens_q, cu_seqlens_k, max_seqlen_q, max_seqlen_k,
-                        dropout_p, softmax_scale, causal, return_softmax, num_splits=0,
-                        generator=None):
-    """
-    num_splits: how much to parallelize over the seqlen_q dimension. num_splits=0 means
-    it will be set by an internal heuristic. We're exposing num_splits mostly for benchmarking.
-    Don't change it unless you know what you're doing.
-    """
-    softmax_lse, *rest = flash_attn_cuda.fwd(
-        q, k, v, out, cu_seqlens_q, cu_seqlens_k, max_seqlen_q, max_seqlen_k, dropout_p,
-        softmax_scale, False, causal, IS_DETERMINISTIC, IS_USING_QLOOP, return_softmax, num_splits, generator
-=======
-import flash_attn_2_cuda as flash_attn_cuda
-from einops import rearrange
 
 
 def _get_block_size(device, head_dim, is_dropout, is_causal):
@@ -81,24 +49,6 @@
     return out, q, k, v, out_padded, softmax_lse, S_dmask
 
 
-def _flash_attn_varlen_forward(q, k, v, cu_seqlens_q, cu_seqlens_k, max_seqlen_q, max_seqlen_k,
-                               dropout_p, softmax_scale, causal, return_softmax):
-    if q.stride(-1) != 1:
-        q = q.contiguous()
-    if k.stride(-1) != 1:
-        k = k.contiguous()
-    if v.stride(-1) != 1:
-        v = v.contiguous()
-    out, q, k, v, out_padded, softmax_lse, S_dmask = flash_attn_cuda.varlen_fwd(
-        q, k, v, None, cu_seqlens_q, cu_seqlens_k, max_seqlen_q, max_seqlen_k, dropout_p,
-        softmax_scale, False, causal, return_softmax, None
->>>>>>> 4f285b35
-    )
-    # if out.isnan().any() or softmax_lse.isnan().any():
-    #     breakpoint()
-    return out, q, k, v, out_padded, softmax_lse, S_dmask
-
-
 def _flash_attn_backward(dout, q, k, v, out, softmax_lse, dq, dk, dv,
                          dropout_p, softmax_scale, causal):
     dq, dk, dv, softmax_d, = flash_attn_cuda.bwd(
@@ -112,12 +62,8 @@
                                 dropout_p, softmax_scale, causal):
     dq, dk, dv, softmax_d, = flash_attn_cuda.varlen_bwd(
         dout, q, k, v, out, softmax_lse, dq, dk, dv, cu_seqlens_q, cu_seqlens_k,
-<<<<<<< HEAD
-        max_seqlen_q, max_seqlen_k, dropout_p, softmax_scale, True, causal, IS_DETERMINISTIC, IS_PERFORMANCE_MODE, IS_USING_QLOOP, num_splits, generator)
-=======
         max_seqlen_q, max_seqlen_k, dropout_p, softmax_scale, False, causal, None
     )
->>>>>>> 4f285b35
     # if dk.isnan().any() or dk.isnan().any() or dv.isnan().any() or softmax_d.isnan().any():
     #     breakpoint()
     return dq, dk, dv, softmax_d
@@ -184,24 +130,12 @@
         if rng_state is not None:
             cur_rng_state = torch.cuda.get_rng_state()
             torch.cuda.set_rng_state(rng_state)
-<<<<<<< HEAD
         dqkv = torch.empty_like(qkv)
-        
         _flash_attn_backward(
             dout, qkv[:, 0], qkv[:, 1], qkv[:, 2], out, softmax_lse,
             dqkv[:, 0], dqkv[:, 1], dqkv[:, 2], cu_seqlens, cu_seqlens,
-            ctx.max_seqlen, ctx.max_seqlen, ctx.dropout_p, ctx.softmax_scale, 
-            ctx.causal)
-=======
-        qkv_shape = q.shape[:-2] + (3, *q.shape[-2:])
-        dqkv = torch.empty(qkv_shape, dtype=q.dtype, device=q.device)
-        _flash_attn_varlen_backward(
-            dout, q, k, v, out, softmax_lse, dqkv[:, 0], dqkv[:, 1], dqkv[:, 2],
-            cu_seqlens, cu_seqlens, ctx.max_seqlen, ctx.max_seqlen,
-            ctx.dropout_p, ctx.softmax_scale, ctx.causal
-        )
-        dqkv = dqkv[..., :dout.shape[-1]]  # We could have padded the head dimension
->>>>>>> 4f285b35
+            ctx.max_seqlen, ctx.max_seqlen, ctx.dropout_p, ctx.softmax_scale, ctx.causal
+        )
         if rng_state is not None:
             torch.cuda.set_rng_state(cur_rng_state)
         return dqkv, None, None, None, None, None, None
@@ -274,24 +208,12 @@
             cur_rng_state = torch.cuda.get_rng_state()
             torch.cuda.set_rng_state(rng_state)
         dq = torch.empty_like(q)
-<<<<<<< HEAD
         dkv = torch.empty_like(kv)
         _flash_attn_backward(
             dout, q, kv[:, 0], kv[:, 1], out, softmax_lse,
             dq, dkv[:, 0], dkv[:, 1], cu_seqlens_q, cu_seqlens_k,
-            ctx.max_seqlen_q, ctx.max_seqlen_k, ctx.dropout_p, ctx.softmax_scale, 
-            ctx.causal)
-=======
-        kv_shape = k.shape[:-2] + (2, *k.shape[-2:])
-        dkv = torch.empty(kv_shape, dtype=k.dtype, device=k.device)
-        _flash_attn_varlen_backward(
-            dout, q, k, v, out, softmax_lse, dq, dkv[:, 0], dkv[:, 1],
-            cu_seqlens_q, cu_seqlens_k, ctx.max_seqlen_q, ctx.max_seqlen_k,
-            ctx.dropout_p, ctx.softmax_scale, ctx.causal
-        )
-        dq = dq[..., :dout.shape[-1]]  # We could have padded the head dimension
-        dkv = dkv[..., :dout.shape[-1]]
->>>>>>> 4f285b35
+            ctx.max_seqlen_q, ctx.max_seqlen_k, ctx.dropout_p, ctx.softmax_scale, ctx.causal
+        )
         if rng_state is not None:
             torch.cuda.set_rng_state(cur_rng_state)
         return dq, dkv, None, None, None, None, None, None, None, None
@@ -323,18 +245,12 @@
             torch.cuda.set_rng_state(rng_state)
         dq, dk, dv = torch.empty_like(q), torch.empty_like(k), torch.empty_like(v)
         _flash_attn_backward(
-<<<<<<< HEAD
-            dout, q, k, v, out, softmax_lse, dq, dk, dv, cu_seqlens_q, cu_seqlens_k,
-            ctx.max_seqlen_q, ctx.max_seqlen_k, ctx.dropout_p, ctx.softmax_scale, 
-            ctx.causal)
-=======
             dout, q, k, v, out, softmax_lse,
             dq, dk, dv, ctx.dropout_p, ctx.softmax_scale, ctx.causal
         )
         dq = dq[..., :dout.shape[-1]]  # We could have padded the head dimension
         dk = dk[..., :dout.shape[-1]]
         dv = dv[..., :dout.shape[-1]]
->>>>>>> 4f285b35
         if rng_state is not None:
             torch.cuda.set_rng_state(cur_rng_state)
         return dq, dk, dv, None, None, None, None, None, None, None, None
@@ -367,7 +283,69 @@
         q, k, v, out, softmax_lse, cu_seqlens_q, cu_seqlens_k, rng_state = ctx.saved_tensors
         if rng_state is not None:
             cur_rng_state = torch.cuda.get_rng_state()
-<<<<<<< HEAD
+            torch.cuda.set_rng_state(rng_state)
+        dq, dk, dv = torch.empty_like(q), torch.empty_like(k), torch.empty_like(v)
+        _flash_attn_varlen_backward(
+            dout, q, k, v, out, softmax_lse, dq, dk, dv, cu_seqlens_q, cu_seqlens_k,
+            ctx.max_seqlen_q, ctx.max_seqlen_k, ctx.dropout_p, ctx.softmax_scale, ctx.causal
+        )
+        if rng_state is not None:
+            torch.cuda.set_rng_state(cur_rng_state)
+        return dq, dk, dv, None, None, None, None, None, None, None, None
+
+
+class FlashAttnQKVPackedSplitFunc(torch.autograd.Function):
+
+    @staticmethod
+    def forward(ctx, qkv, cu_seqlens, max_seqlen0, max_seqlen1, batch_size0, dropout_p,
+                softmax_scale, causal, return_softmax):
+        # Save rng_state because the backward pass will regenerate the dropout mask
+        if dropout_p > 0:
+            rng_state0 = torch.cuda.get_rng_state()
+            generator1 = torch.Generator(device='cuda')
+            rng_state1 = generator1.get_state()
+        else:
+            rng_state0, generator1, rng_state1 = None, None, None
+        if softmax_scale is None:
+            softmax_scale = qkv.shape[-1] ** (-0.5)
+        out = torch.empty_like(qkv[:, 0])
+        _, softmax_lse0, S_dmask0 = _flash_attn_forward(
+            qkv[:, 0], qkv[:, 1], qkv[:, 2], out, cu_seqlens[:batch_size0 + 1],
+            cu_seqlens[:batch_size0 + 1], max_seqlen0, max_seqlen0, dropout_p, softmax_scale,
+            causal=causal, return_softmax=return_softmax
+        )
+        s = torch.cuda.Stream()
+        with torch.cuda.stream(s):
+            _, softmax_lse1, S_dmask1 = _flash_attn_forward(
+                qkv[:, 0], qkv[:, 1], qkv[:, 2], out, cu_seqlens[batch_size0:],
+                cu_seqlens[batch_size0:], max_seqlen1, max_seqlen1, dropout_p, softmax_scale,
+                causal=causal, return_softmax=return_softmax, generator=generator1
+            )
+        torch.cuda.current_stream().wait_stream(s)
+        ctx.save_for_backward(qkv, out, softmax_lse0, softmax_lse1, cu_seqlens,
+                              rng_state0, rng_state1)
+        ctx.dropout_p = dropout_p
+        ctx.max_seqlen0 = max_seqlen0
+        ctx.max_seqlen1 = max_seqlen1
+        ctx.batch_size0 = batch_size0
+        ctx.softmax_scale = softmax_scale
+        ctx.causal = causal
+        if not return_softmax:
+            return out
+        else:
+            max_seqlen_q = max(softmax_lse0.shape[2], softmax_lse1.shape[2])
+            max_seqlen_k = max(S_dmask0.shape[3], S_dmask1.shape[3])
+            softmax_lse = torch.cat([F.pad(softmax_lse0, (0, max_seqlen_q - softmax_lse0.shape[2])),
+                                     F.pad(softmax_lse1, (0, max_seqlen_q - softmax_lse1.shape[2]))],
+                                    dim=0)
+            return out, softmax_lse, S_dmask0, S_dmask1
+
+    @staticmethod
+    def backward(ctx, dout, *args):
+        qkv, out, softmax_lse0, softmax_lse1, cu_seqlens, rng_state0, rng_state1 = ctx.saved_tensors
+        batch_size0 = ctx.batch_size0
+        if rng_state0 is not None:
+            cur_rng_state = torch.cuda.get_rng_state()
             torch.cuda.set_rng_state(rng_state0)
         if rng_state1 is not None:
             generator1 = torch.Generator(device='cuda')
@@ -379,135 +357,24 @@
             dout, qkv[:, 0], qkv[:, 1], qkv[:, 2], out, softmax_lse0,
             dqkv[:, 0], dqkv[:, 1], dqkv[:, 2], cu_seqlens[:batch_size0 + 1],
             cu_seqlens[:batch_size0 + 1], ctx.max_seqlen0, ctx.max_seqlen0, ctx.dropout_p,
-            ctx.softmax_scale, ctx.causal)
+            ctx.softmax_scale, ctx.causal
+        )
         s = torch.cuda.Stream()
         with torch.cuda.stream(s):
             _flash_attn_backward(
                 dout, qkv[:, 0], qkv[:, 1], qkv[:, 2], out, softmax_lse1,
                 dqkv[:, 0], dqkv[:, 1], dqkv[:, 2], cu_seqlens[batch_size0:],
                 cu_seqlens[batch_size0:], ctx.max_seqlen1, ctx.max_seqlen1, ctx.dropout_p,
-                ctx.softmax_scale, ctx.causal, generator=generator1)
+                ctx.softmax_scale, ctx.causal, generator=generator1
+            )
         torch.cuda.current_stream().wait_stream(s)
         if rng_state0 is not None:
-=======
-            torch.cuda.set_rng_state(rng_state)
-        dq, dk, dv = torch.empty_like(q), torch.empty_like(k), torch.empty_like(v)
-        _flash_attn_varlen_backward(
-            dout, q, k, v, out, softmax_lse, dq, dk, dv, cu_seqlens_q, cu_seqlens_k,
-            ctx.max_seqlen_q, ctx.max_seqlen_k, ctx.dropout_p, ctx.softmax_scale, ctx.causal
-        )
-        dq = dq[..., :dout.shape[-1]]  # We could have padded the head dimension
-        dk = dk[..., :dout.shape[-1]]
-        dv = dv[..., :dout.shape[-1]]
-        if rng_state is not None:
->>>>>>> 4f285b35
-            torch.cuda.set_rng_state(cur_rng_state)
-        return dq, dk, dv, None, None, None, None, None, None, None, None
-
-
-def flash_attn_qkvpacked_func(qkv, dropout_p=0.0, softmax_scale=None, causal=False,
-                              return_attn_probs=False):
-    """dropout_p should be set to 0.0 during evaluation
-    If Q, K, V are already stacked into 1 tensor, this function will be faster than
-    calling flash_attn_func on Q, K, V since the backward pass avoids explicit concatenation
-    of the gradients of Q, K, V.
-    Supports multi-query and grouped-query attention (MQA/GQA) by passing in KV with fewer heads
-    than Q. Note that the number of heads in KV must be divisible by the number of heads in Q.
-    For example, if Q has 6 heads and K, V have 2 heads, head 0, 1, 2 of Q will attention to head
-    0 of K, V, and head 3, 4, 5 of Q will attention to head 1 of K, V.
-
-    Arguments:
-        qkv: (batch_size, seqlen, 3, nheads, headdim)
-        dropout_p: float. Dropout probability.
-        softmax_scale: float. The scaling of QK^T before applying softmax.
-            Default to 1 / sqrt(headdim).
-        causal: bool. Whether to apply causal attention mask (e.g., for auto-regressive modeling).
-        return_attn_probs: bool. Whether to return the attention probabilities. This option is for
-           testing only. The returned probabilities are not guaranteed to be correct
-           (they might not have the right scaling).
-    Return:
-        out: (batch_size, seqlen, nheads, headdim).
-        softmax_lse [optional, if return_attn_probs=True]: (batch_size, nheads, seqlen). The
-            logsumexp of each row of the matrix QK^T * scaling (e.g., log of the softmax
-            normalization factor).
-        S_dmask [optional, if return_attn_probs=True]: (batch_size, nheads, seqlen, seqlen).
-            The output of softmax (possibly with different scaling). It also encodes the dropout
-            pattern (negative means that location was dropped, nonnegative means it was kept).
-    """
-    return FlashAttnQKVPackedFunc.apply(qkv, dropout_p, softmax_scale, causal, return_attn_probs)
-
-
-<<<<<<< HEAD
-def flash_attn_unpadded_kvpacked_func(q, kv, cu_seqlens_q, cu_seqlens_k, max_seqlen_q, max_seqlen_k,
-                                      dropout_p, softmax_scale=None, causal=False, return_attn_probs=False):
-=======
-def flash_attn_kvpacked_func(q, kv, dropout_p=0.0, softmax_scale=None, causal=False,
-                             return_attn_probs=False):
->>>>>>> 4f285b35
-    """dropout_p should be set to 0.0 during evaluation
-    If K, V are already stacked into 1 tensor, this function will be faster than
-    calling flash_attn_func on Q, K, V since the backward pass avoids explicit concatenation
-    of the gradients of K, V.
-    Supports multi-query and grouped-query attention (MQA/GQA) by passing in KV with fewer heads
-    than Q. Note that the number of heads in KV must be divisible by the number of heads in Q.
-    For example, if Q has 6 heads and K, V have 2 heads, head 0, 1, 2 of Q will attention to head
-    0 of K, V, and head 3, 4, 5 of Q will attention to head 1 of K, V.
-
-    Arguments:
-        q: (batch_size, seqlen, nheads, headdim)
-        kv: (batch_size, seqlen, 2, nheads_k, headdim)
-        dropout_p: float. Dropout probability.
-        softmax_scale: float. The scaling of QK^T before applying softmax.
-            Default to 1 / sqrt(headdim).
-        causal: bool. Whether to apply causal attention mask (e.g., for auto-regressive modeling).
-        return_attn_probs: bool. Whether to return the attention probabilities. This option is for
-           testing only. The returned probabilities are not guaranteed to be correct
-           (they might not have the right scaling).
-    Return:
-        out: (batch_size, seqlen, nheads, headdim).
-        softmax_lse [optional, if return_attn_probs=True]: (batch_size, nheads, seqlen). The
-            logsumexp of each row of the matrix QK^T * scaling (e.g., log of the softmax
-            normalization factor).
-        S_dmask [optional, if return_attn_probs=True]: (batch_size, nheads, seqlen, seqlen).
-            The output of softmax (possibly with different scaling). It also encodes the dropout
-            pattern (negative means that location was dropped, nonnegative means it was kept).
-    """
-    return FlashAttnKVPackedFunc.apply(q, kv, dropout_p, softmax_scale, causal, return_attn_probs)
-
-
-def flash_attn_func(q, k, v, dropout_p=0.0, softmax_scale=None, causal=False,
-                    return_attn_probs=False):
-    """dropout_p should be set to 0.0 during evaluation
-    Supports multi-query and grouped-query attention (MQA/GQA) by passing in KV with fewer heads
-    than Q. Note that the number of heads in KV must be divisible by the number of heads in Q.
-    For example, if Q has 6 heads and K, V have 2 heads, head 0, 1, 2 of Q will attention to head
-    0 of K, V, and head 3, 4, 5 of Q will attention to head 1 of K, V.
-
-    Arguments:
-        q: (batch_size, seqlen, nheads, headdim)
-        k: (batch_size, seqlen, nheads_k, headdim)
-        v: (batch_size, seqlen, nheads_k, headdim)
-        dropout_p: float. Dropout probability.
-        softmax_scale: float. The scaling of QK^T before applying softmax.
-            Default to 1 / sqrt(headdim).
-        causal: bool. Whether to apply causal attention mask (e.g., for auto-regressive modeling).
-        return_attn_probs: bool. Whether to return the attention probabilities. This option is for
-           testing only. The returned probabilities are not guaranteed to be correct
-           (they might not have the right scaling).
-    Return:
-        out: (batch_size, seqlen, nheads, headdim).
-        softmax_lse [optional, if return_attn_probs=True]: (batch_size, nheads, seqlen). The
-            logsumexp of each row of the matrix QK^T * scaling (e.g., log of the softmax
-            normalization factor).
-        S_dmask [optional, if return_attn_probs=True]: (batch_size, nheads, seqlen, seqlen).
-            The output of softmax (possibly with different scaling). It also encodes the dropout
-            pattern (negative means that location was dropped, nonnegative means it was kept).
-    """
-    return FlashAttnFunc.apply(q, k, v, dropout_p, softmax_scale, causal, return_attn_probs)
-
-
-def flash_attn_varlen_qkvpacked_func(qkv, cu_seqlens, max_seqlen, dropout_p=0.0, softmax_scale=None,
-                                     causal=False, return_attn_probs=False):
+            torch.cuda.set_rng_state(cur_rng_state)
+        return dqkv, None, None, None, None, None, None, None, None
+
+
+def flash_attn_unpadded_qkvpacked_func(qkv, cu_seqlens, max_seqlen, dropout_p, softmax_scale=None,
+                                       causal=False, return_attn_probs=False):
     """dropout_p should be set to 0.0 during evaluation
     If Q, K, V are already stacked into 1 tensor, this function will be faster than
     calling flash_attn_varlen_func on Q, K, V since the backward pass avoids explicit concatenation
@@ -536,25 +403,14 @@
             The output of softmax (possibly with different scaling). It also encodes the dropout
             pattern (negative means that location was dropped, nonnegative means it was kept).
     """
-<<<<<<< HEAD
-    return FlashAttnKVPackedFunc.apply(q, kv, cu_seqlens_q, cu_seqlens_k,
-                                       max_seqlen_q, max_seqlen_k, dropout_p, softmax_scale, causal, 
-                                       return_attn_probs)
-
-
-def flash_attn_unpadded_func(q, k, v, cu_seqlens_q, cu_seqlens_k, max_seqlen_q, max_seqlen_k,
-                             dropout_p, softmax_scale=None, 
-                             causal=False, return_attn_probs=False):
-=======
     return FlashAttnVarlenQKVPackedFunc.apply(
         qkv, cu_seqlens, max_seqlen, dropout_p, softmax_scale, causal, return_attn_probs
     )
 
 
-def flash_attn_varlen_kvpacked_func(q, kv, cu_seqlens_q, cu_seqlens_k, max_seqlen_q, max_seqlen_k,
-                                    dropout_p=0.0, softmax_scale=None, causal=False,
-                                    return_attn_probs=False):
->>>>>>> 4f285b35
+def flash_attn_unpadded_kvpacked_func(q, kv, cu_seqlens_q, cu_seqlens_k, max_seqlen_q, max_seqlen_k,
+                                      dropout_p, softmax_scale=None, causal=False,
+                                      return_attn_probs=False):
     """dropout_p should be set to 0.0 during evaluation
     If K, V are already stacked into 1 tensor, this function will be faster than
     calling flash_attn_func on Q, K, V since the backward pass avoids explicit concatenation
@@ -589,15 +445,13 @@
             The output of softmax (possibly with different scaling). It also encodes the dropout
             pattern (negative means that location was dropped, nonnegative means it was kept).
     """
-    return FlashAttnVarlenKVPackedFunc.apply(
-        q, kv, cu_seqlens_q, cu_seqlens_k, max_seqlen_q, max_seqlen_k,
-        dropout_p, softmax_scale, causal, return_attn_probs
-    )
-
-
-def flash_attn_varlen_func(q, k, v, cu_seqlens_q, cu_seqlens_k, max_seqlen_q, max_seqlen_k,
-                           dropout_p=0.0, softmax_scale=None, causal=False,
-                           return_attn_probs=False):
+    return FlashAttnKVPackedFunc.apply(q, kv, cu_seqlens_q, cu_seqlens_k,
+                                       max_seqlen_q, max_seqlen_k, dropout_p, softmax_scale, causal,
+                                       return_attn_probs)
+
+
+def flash_attn_unpadded_func(q, k, v, cu_seqlens_q, cu_seqlens_k, max_seqlen_q, max_seqlen_k,
+                             dropout_p, softmax_scale=None, causal=False, return_attn_probs=False):
     """dropout_p should be set to 0.0 during evaluation
     Supports multi-query and grouped-query attention (MQA/GQA) by passing in K, V with fewer heads
     than Q. Note that the number of heads in K, V must be divisible by the number of heads in Q.
@@ -630,20 +484,51 @@
             The output of softmax (possibly with different scaling). It also encodes the dropout
             pattern (negative means that location was dropped, nonnegative means it was kept).
     """
-<<<<<<< HEAD
+    return FlashAttnFunc.apply(q, k, v, cu_seqlens_q, cu_seqlens_k, max_seqlen_q, max_seqlen_k,
+                               dropout_p, softmax_scale, causal, return_attn_probs)
+
+
+def flash_attn_unpadded_qkvpacked_split_func(
+        qkv, cu_seqlens, max_seqlen0, max_seqlen1, batch_size0, dropout_p, softmax_scale=None,
+        causal=False, return_attn_probs=False):
+    """
+    Split attention into 2 kernels running on 2 separate streams for performance reason:
+    e.g., if the batch has some sequences of length <= 128 and some > 128, it might be faster to
+    have one kernel dealing with seqlen <= 128 and one kernel for seqlen > 128.
+
+    dropout_p should be set to 0.0 during evaluation.
+
+    Arguments:
+        qkv: (total, 3, nheads, headdim), where total = total number of tokens in the batch.
+        cu_seqlens: (batch_size + 1,), dtype torch.int32. The cumulative sequence lengths
+           of the sequences in the batch, used to index into qkv.
+        max_seqlen0: int. Maximum sequence length in 1st part of the batch.
+        max_seqlen1: int. Maximum sequence length in 2nd part of the batch.
+        batch_size0: int. Number of sequences in the 1st part of the batch.
+        dropout_p: float. Dropout probability.
+        softmax_scale: float. The scaling of QK^T before applying softmax.
+            Default to 1 / sqrt(headdim).
+        causal: bool. Whether to apply causal attention mask (e.g., for auto-regressive modeling).
+        return_attn_probs: bool. Whether to return the attention probabilities. This option is for
+           testing only. The returned probabilities are not guaranteed to be correct
+           (they might not have the right scaling).
+    Return:
+        out: (total, nheads, headdim).
+        softmax_lse [optional, if return_attn_probs=True]: (batch_size, nheads, seqlen). The
+            logsumexp of each row of the matrix QK^T * scaling (e.g., log of the softmax
+            normalization factor).
+        S_dmask [optional, if return_attn_probs=True]: (batch_size, nheads, seqlen, seqlen).
+            The output of softmax (possibly with different scaling). It also encodes the dropout
+            pattern (negative means that location was dropped, nonnegative means it was kept).
+    """
     return FlashAttnQKVPackedSplitFunc.apply(qkv, cu_seqlens, max_seqlen0, max_seqlen1, batch_size0,
                                              dropout_p, softmax_scale, causal, return_attn_probs)
 
 
-def flash_attn_func(qkv, cu_seqlens, dropout_p, max_s, softmax_scale=None, causal=False, return_attn_probs=False):
+def flash_attn_func(qkv, cu_seqlens, dropout_p, max_s, softmax_scale=None, causal=False,
+                     return_attn_probs=False):
     """For backward-compatibility only, will remove soon.
     dropout_p should be set to 0.0 during evaluation
     """
     return flash_attn_unpadded_qkvpacked_func(qkv, cu_seqlens, max_s, dropout_p, softmax_scale,
-                                              causal, return_attn_probs)
-=======
-    return FlashAttnVarlenFunc.apply(
-        q, k, v, cu_seqlens_q, cu_seqlens_k, max_seqlen_q, max_seqlen_k,
-        dropout_p, softmax_scale, causal, return_attn_probs
-    )
->>>>>>> 4f285b35
+                                              causal, return_attn_probs)