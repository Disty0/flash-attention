# Adapted from https://github.com/NVIDIA/apex/blob/master/setup.py
import sys
import warnings
import os
import re
import ast
import shutil
import glob
from pathlib import Path
from packaging.version import parse, Version

from setuptools import setup, find_packages
import subprocess

import torch
from torch.utils.cpp_extension import BuildExtension, CppExtension, CUDAExtension, CUDA_HOME, ROCM_HOME


with open("README.md", "r", encoding="utf-8") as fh:
    long_description = fh.read()


# ninja build does not work unless include_dirs are abs path
this_dir = os.path.dirname(os.path.abspath(__file__))


def get_cuda_bare_metal_version(cuda_dir):
    raw_output = subprocess.check_output([cuda_dir + "/bin/nvcc", "-V"], universal_newlines=True)
    output = raw_output.split()
    release_idx = output.index("release") + 1
    bare_metal_version = parse(output[release_idx].split(",")[0])

    return raw_output, bare_metal_version


def check_cuda_torch_binary_vs_bare_metal(cuda_dir):
    raw_output, bare_metal_version = get_cuda_bare_metal_version(cuda_dir)
    torch_binary_version = parse(torch.version.cuda)

    print("\nCompiling cuda extensions with")
    print(raw_output + "from " + cuda_dir + "/bin\n")

    if (bare_metal_version != torch_binary_version):
        raise RuntimeError(
            "Cuda extensions are being compiled with a version of Cuda that does "
            "not match the version used to compile Pytorch binaries.  "
            "Pytorch binaries were compiled with Cuda {}.\n".format(torch.version.cuda)
            + "In some cases, a minor-version mismatch will not cause later errors:  "
            "https://github.com/NVIDIA/apex/pull/323#discussion_r287021798.  "
            "You can try commenting out this check (at your own risk)."
        )


def raise_if_cuda_home_none(global_option: str) -> None:
    if CUDA_HOME is not None:
        return
    raise RuntimeError(
        f"{global_option} was requested, but nvcc was not found.  Are you sure your environment has nvcc available?  "
        "If you're installing within a container from https://hub.docker.com/r/pytorch/pytorch, "
        "only images whose names contain 'devel' will provide nvcc."
    )


def append_nvcc_threads(nvcc_extra_args):
    _, bare_metal_version = get_cuda_bare_metal_version(CUDA_HOME)
    if bare_metal_version >= Version("11.2"):
        return nvcc_extra_args + ["--threads", "4"]
    return nvcc_extra_args


def rename_cpp_cu(cpp_files):
    for entry in cpp_files:
        shutil.copy(entry, os.path.splitext(entry)[0] + '.cu')


if not torch.cuda.is_available():
    # https://github.com/NVIDIA/apex/issues/486
    # Extension builds after https://github.com/pytorch/pytorch/pull/23408 attempt to query torch.cuda.get_device_capability(),
    # which will fail if you are compiling in an environment without visible GPUs (e.g. during an nvidia-docker build command).
    print(
        "\nWarning: Torch did not find available GPUs on this system.\n",
        "If your intention is to cross-compile, this is not an error.\n"
        "By default, Apex will cross-compile for Pascal (compute capabilities 6.0, 6.1, 6.2),\n"
        "Volta (compute capability 7.0), Turing (compute capability 7.5),\n"
        "and, if the CUDA version is >= 11.0, Ampere (compute capability 8.0).\n"
        "If you wish to cross-compile for a single specific architecture,\n"
        'export TORCH_CUDA_ARCH_LIST="compute capability" before running setup.py.\n',
    )
    if os.environ.get("TORCH_CUDA_ARCH_LIST", None) is None and CUDA_HOME is not None:
        _, bare_metal_version = get_cuda_bare_metal_version(CUDA_HOME)
        if bare_metal_version >= Version("11.8"):
            os.environ["TORCH_CUDA_ARCH_LIST"] = "6.0;6.1;6.2;7.0;7.5;8.0;8.6;9.0"
        elif bare_metal_version >= Version("11.1"):
            os.environ["TORCH_CUDA_ARCH_LIST"] = "6.0;6.1;6.2;7.0;7.5;8.0;8.6"
        elif bare_metal_version == Version("11.0"):
            os.environ["TORCH_CUDA_ARCH_LIST"] = "6.0;6.1;6.2;7.0;7.5;8.0"
        else:
            os.environ["TORCH_CUDA_ARCH_LIST"] = "6.0;6.1;6.2;7.0;7.5"


print("\n\ntorch.__version__  = {}\n\n".format(torch.__version__))
TORCH_MAJOR = int(torch.__version__.split(".")[0])
TORCH_MINOR = int(torch.__version__.split(".")[1])

##JCG update check from apex
def check_if_rocm_pytorch():
    is_rocm_pytorch = False
    if TORCH_MAJOR > 1 or (TORCH_MAJOR == 1 and TORCH_MINOR >= 5):
        from torch.utils.cpp_extension import ROCM_HOME
        is_rocm_pytorch = True if ((torch.version.hip is not None) and (ROCM_HOME is not None)) else False
    return is_rocm_pytorch

IS_ROCM_PYTORCH = check_if_rocm_pytorch()

cmdclass = {}
ext_modules = []

# Check, if ATen/CUDAGeneratorImpl.h is found, otherwise use ATen/cuda/CUDAGeneratorImpl.h
# See https://github.com/pytorch/pytorch/pull/70650
generator_flag = []
torch_dir = torch.__path__[0]
if os.path.exists(os.path.join(torch_dir, "include", "ATen", "CUDAGeneratorImpl.h")):
    generator_flag = ["-DOLD_GENERATOR_PATH"]

<<<<<<< HEAD
if not IS_ROCM_PYTORCH:
# build for CUDA
  raise_if_cuda_home_none("flash_attn")
  # Check, if CUDA11 is installed for compute capability 8.0
  cc_flag = []
  _, bare_metal_version = get_cuda_bare_metal_version(CUDA_HOME)
  if bare_metal_version < Version("11.0"):
      raise RuntimeError("FlashAttention is only supported on CUDA 11 and above")
  # cc_flag.append("-gencode")
  # cc_flag.append("arch=compute_75,code=sm_75")
  cc_flag.append("-gencode")
  cc_flag.append("arch=compute_80,code=sm_80")
  if bare_metal_version >= Version("11.8"):
      cc_flag.append("-gencode")
      cc_flag.append("arch=compute_90,code=sm_90")

  subprocess.run(["git", "submodule", "update", "--init", "csrc/cutlass"])
  ext_modules.append(
      CUDAExtension(
          name="flash_attn_2_cuda",
          sources=[
              "csrc/flash_attn/flash_api.cpp",
              "csrc/flash_attn/src/flash_fwd_hdim32_fp16_sm80.cu",
              "csrc/flash_attn/src/flash_fwd_hdim32_bf16_sm80.cu",
              "csrc/flash_attn/src/flash_fwd_hdim64_fp16_sm80.cu",
              "csrc/flash_attn/src/flash_fwd_hdim64_bf16_sm80.cu",
              "csrc/flash_attn/src/flash_fwd_hdim96_fp16_sm80.cu",
              "csrc/flash_attn/src/flash_fwd_hdim96_bf16_sm80.cu",
              "csrc/flash_attn/src/flash_fwd_hdim128_fp16_sm80.cu",
              "csrc/flash_attn/src/flash_fwd_hdim128_bf16_sm80.cu",
              "csrc/flash_attn/src/flash_fwd_hdim160_fp16_sm80.cu",
              "csrc/flash_attn/src/flash_fwd_hdim160_bf16_sm80.cu",
              "csrc/flash_attn/src/flash_fwd_hdim192_fp16_sm80.cu",
              "csrc/flash_attn/src/flash_fwd_hdim192_bf16_sm80.cu",
              "csrc/flash_attn/src/flash_fwd_hdim224_fp16_sm80.cu",
              "csrc/flash_attn/src/flash_fwd_hdim224_bf16_sm80.cu",
              "csrc/flash_attn/src/flash_fwd_hdim256_fp16_sm80.cu",
              "csrc/flash_attn/src/flash_fwd_hdim256_bf16_sm80.cu",
              "csrc/flash_attn/src/flash_bwd_hdim32_fp16_sm80.cu",
              "csrc/flash_attn/src/flash_bwd_hdim32_bf16_sm80.cu",
              "csrc/flash_attn/src/flash_bwd_hdim64_fp16_sm80.cu",
              "csrc/flash_attn/src/flash_bwd_hdim64_bf16_sm80.cu",
              "csrc/flash_attn/src/flash_bwd_hdim96_fp16_sm80.cu",
              "csrc/flash_attn/src/flash_bwd_hdim96_bf16_sm80.cu",
              "csrc/flash_attn/src/flash_bwd_hdim128_fp16_sm80.cu",
              "csrc/flash_attn/src/flash_bwd_hdim128_bf16_sm80.cu",
              "csrc/flash_attn/src/flash_bwd_hdim160_fp16_sm80.cu",
              "csrc/flash_attn/src/flash_bwd_hdim160_bf16_sm80.cu",
              "csrc/flash_attn/src/flash_bwd_hdim192_fp16_sm80.cu",
              "csrc/flash_attn/src/flash_bwd_hdim192_bf16_sm80.cu",
              "csrc/flash_attn/src/flash_bwd_hdim224_fp16_sm80.cu",
              "csrc/flash_attn/src/flash_bwd_hdim224_bf16_sm80.cu",
              "csrc/flash_attn/src/flash_bwd_hdim256_fp16_sm80.cu",
              "csrc/flash_attn/src/flash_bwd_hdim256_bf16_sm80.cu",
          ],
          extra_compile_args={
              "cxx": ["-O3", "-std=c++17"] + generator_flag,
              "nvcc": append_nvcc_threads(
                  [
                      "-O3",
                      "-std=c++17",
                      "-U__CUDA_NO_HALF_OPERATORS__",
                      "-U__CUDA_NO_HALF_CONVERSIONS__",
                      "-U__CUDA_NO_HALF2_OPERATORS__",
                      "-U__CUDA_NO_BFLOAT16_CONVERSIONS__",
                      "--expt-relaxed-constexpr",
                      "--expt-extended-lambda",
                      "--use_fast_math",
                      "--ptxas-options=-v",
                      "-lineinfo"
                  ]
                  + generator_flag
                  + cc_flag
              ),
          },
          include_dirs=[
              Path(this_dir) / 'csrc' / 'flash_attn',
              Path(this_dir) / 'csrc' / 'flash_attn' / 'src',
              Path(this_dir) / 'csrc' / 'cutlass' / 'include',
          ],
      )
  )
else:
# build for ROCm
  cc_flag = []
  cc_flag.append("--offload-arch=native")
                        
  cc_flag.append(f"-DFLASH_ATTENTION_INTERNAL_USE_RTN={os.environ.get('FLASH_ATTENTION_INTERNAL_USE_RTN', 0)}")

  ck_sources = ["csrc/flash_attn_rocm/composable_kernel/library/src/utility/convolution_parameter.cpp", 
                "csrc/flash_attn_rocm/composable_kernel/library/src/utility/device_memory.cpp", 
                "csrc/flash_attn_rocm/composable_kernel/library/src/utility/host_tensor.cpp"]
  fmha_sources = ["csrc/flash_attn_rocm/flash_api.cpp"] + glob.glob("csrc/flash_attn_rocm/src/*.cpp")

  rename_cpp_cu(ck_sources)
  rename_cpp_cu(fmha_sources)

  # subprocess.run(["git", "submodule", "update", "--init", "csrc/flash_attn_rocm/composable_kernel"])
  ext_modules.append(
      CUDAExtension(
          name="flash_attn_2_cuda",
          sources=["csrc/flash_attn_rocm/flash_api.cu"] + glob.glob("csrc/flash_attn_rocm/src/*.cu") +
                  ["csrc/flash_attn_rocm/composable_kernel/library/src/utility/convolution_parameter.cu",
                  "csrc/flash_attn_rocm/composable_kernel/library/src/utility/device_memory.cu",
                  "csrc/flash_attn_rocm/composable_kernel/library/src/utility/host_tensor.cu"],
          extra_compile_args={
              "cxx": ["-O3", "-std=c++20", "-DNDEBUG"] + generator_flag,
              "nvcc":
                  [
                      "-O3",
                      "-std=c++20",
                      "-DNDEBUG",
                      "-ferror-limit=0",
                      "-DBUILD_PYTHON_PACKAGE", 
                      "-U__CUDA_NO_HALF_OPERATORS__",
                      "-U__CUDA_NO_HALF_CONVERSIONS__",
                  ]
                  + generator_flag
                  + cc_flag
              ,
          },
          include_dirs=[
              Path(this_dir) / 'csrc' / 'flash_attn_rocm',
              Path(this_dir) / 'csrc' / 'flash_attn_rocm' / 'src',
              Path(this_dir) / 'csrc' / 'flash_attn_rocm' / 'composable_kernel' / 'include' ,
              Path(this_dir) / 'csrc' / 'flash_attn_rocm' / 'composable_kernel' / 'include' / 'ck' ,
              Path(this_dir) / 'csrc' / 'flash_attn_rocm' / 'composable_kernel' / 'include' / 'ck' / 'tensor_operation' / 'gpu' / 'device',
              Path(this_dir) / 'csrc' / 'flash_attn_rocm' / 'composable_kernel' / 'include' / 'ck' / 'tensor_operation' / 'gpu' / 'device' / 'impl',
              Path(this_dir) / 'csrc' / 'flash_attn_rocm' / 'composable_kernel' / 'include' / 'ck' / 'tensor_operation' / 'gpu' /' element',
              Path(this_dir) / 'csrc' / 'flash_attn_rocm' / 'composable_kernel' / 'include' / 'ck' / 'library' / 'utility',
              Path(this_dir) / 'csrc' / 'flash_attn_rocm' / 'composable_kernel' / 'library' / 'include' / 'ck' / 'library' / 'utility',
              Path(this_dir) / 'csrc' / 'flash_attn_rocm' / 'composable_kernel' / 'library' / 'include',
              Path(this_dir) / 'csrc' / 'flash_attn_rocm' / 'composable_kernel' / 'include' / 'ck' / 'utility' / 'library',
              Path(this_dir) / 'csrc' / 'flash_attn_rocm' / 'composable_kernel' / 'include' / 'ck' / 'library' / 'reference_tensor_operation',
              Path(this_dir) / 'csrc' / 'flash_attn_rocm' / 'composable_kernel' / 'include' / 'ck' / 'tensor_operation' / 'reference_tensor_operation',
          ],
      )
  )
=======
raise_if_cuda_home_none("flash_attn")
# Check, if CUDA11 is installed for compute capability 8.0
cc_flag = []
_, bare_metal_version = get_cuda_bare_metal_version(CUDA_HOME)
if bare_metal_version < Version("11.0"):
    raise RuntimeError("FlashAttention is only supported on CUDA 11 and above")
# cc_flag.append("-gencode")
# cc_flag.append("arch=compute_75,code=sm_75")
cc_flag.append("-gencode")
cc_flag.append("arch=compute_80,code=sm_80")
if bare_metal_version >= Version("11.8"):
    cc_flag.append("-gencode")
    cc_flag.append("arch=compute_90,code=sm_90")

subprocess.run(["git", "submodule", "update", "--init", "csrc/cutlass"])
ext_modules.append(
    CUDAExtension(
        name="flash_attn_2_cuda",
        sources=[
            "csrc/flash_attn/flash_api.cpp",
            "csrc/flash_attn/src/flash_fwd_hdim32_fp16_sm80.cu",
            "csrc/flash_attn/src/flash_fwd_hdim32_bf16_sm80.cu",
            "csrc/flash_attn/src/flash_fwd_hdim64_fp16_sm80.cu",
            "csrc/flash_attn/src/flash_fwd_hdim64_bf16_sm80.cu",
            "csrc/flash_attn/src/flash_fwd_hdim96_fp16_sm80.cu",
            "csrc/flash_attn/src/flash_fwd_hdim96_bf16_sm80.cu",
            "csrc/flash_attn/src/flash_fwd_hdim128_fp16_sm80.cu",
            "csrc/flash_attn/src/flash_fwd_hdim128_bf16_sm80.cu",
            "csrc/flash_attn/src/flash_fwd_hdim160_fp16_sm80.cu",
            "csrc/flash_attn/src/flash_fwd_hdim160_bf16_sm80.cu",
            "csrc/flash_attn/src/flash_fwd_hdim192_fp16_sm80.cu",
            "csrc/flash_attn/src/flash_fwd_hdim192_bf16_sm80.cu",
            "csrc/flash_attn/src/flash_fwd_hdim224_fp16_sm80.cu",
            "csrc/flash_attn/src/flash_fwd_hdim224_bf16_sm80.cu",
            "csrc/flash_attn/src/flash_fwd_hdim256_fp16_sm80.cu",
            "csrc/flash_attn/src/flash_fwd_hdim256_bf16_sm80.cu",
            "csrc/flash_attn/src/flash_bwd_hdim32_fp16_sm80.cu",
            "csrc/flash_attn/src/flash_bwd_hdim32_bf16_sm80.cu",
            "csrc/flash_attn/src/flash_bwd_hdim64_fp16_sm80.cu",
            "csrc/flash_attn/src/flash_bwd_hdim64_bf16_sm80.cu",
            "csrc/flash_attn/src/flash_bwd_hdim96_fp16_sm80.cu",
            "csrc/flash_attn/src/flash_bwd_hdim96_bf16_sm80.cu",
            "csrc/flash_attn/src/flash_bwd_hdim128_fp16_sm80.cu",
            "csrc/flash_attn/src/flash_bwd_hdim128_bf16_sm80.cu",
            "csrc/flash_attn/src/flash_bwd_hdim160_fp16_sm80.cu",
            "csrc/flash_attn/src/flash_bwd_hdim160_bf16_sm80.cu",
            "csrc/flash_attn/src/flash_bwd_hdim192_fp16_sm80.cu",
            "csrc/flash_attn/src/flash_bwd_hdim192_bf16_sm80.cu",
            "csrc/flash_attn/src/flash_bwd_hdim224_fp16_sm80.cu",
            "csrc/flash_attn/src/flash_bwd_hdim224_bf16_sm80.cu",
            "csrc/flash_attn/src/flash_bwd_hdim256_fp16_sm80.cu",
            "csrc/flash_attn/src/flash_bwd_hdim256_bf16_sm80.cu",
        ],
        extra_compile_args={
            "cxx": ["-O3", "-std=c++17"] + generator_flag,
            "nvcc": append_nvcc_threads(
                [
                    "-O3",
                    "-std=c++17",
                    "-U__CUDA_NO_HALF_OPERATORS__",
                    "-U__CUDA_NO_HALF_CONVERSIONS__",
                    "-U__CUDA_NO_HALF2_OPERATORS__",
                    "-U__CUDA_NO_BFLOAT16_CONVERSIONS__",
                    "--expt-relaxed-constexpr",
                    "--expt-extended-lambda",
                    "--use_fast_math",
                    "--ptxas-options=-v",
                    # "--ptxas-options=-O2",
                    "-lineinfo"
                ]
                + generator_flag
                + cc_flag
            ),
        },
        include_dirs=[
            Path(this_dir) / 'csrc' / 'flash_attn',
            Path(this_dir) / 'csrc' / 'flash_attn' / 'src',
            Path(this_dir) / 'csrc' / 'cutlass' / 'include',
        ],
    )
)
>>>>>>> d30f2e1c


def get_package_version():
    with open(Path(this_dir) / "flash_attn" / "__init__.py", "r") as f:
        version_match = re.search(r"^__version__\s*=\s*(.*)$", f.read(), re.MULTILINE)
    public_version = ast.literal_eval(version_match.group(1))
    local_version = os.environ.get("FLASH_ATTN_LOCAL_VERSION")
    if local_version:
        return f"{public_version}+{local_version}"
    else:
        return str(public_version)


setup(
    name="flash_attn",
    version=get_package_version(),
    packages=find_packages(
        exclude=("build", "csrc", "include", "tests", "dist", "docs", "benchmarks", "flash_attn.egg-info",)
    ),
    author="Tri Dao",
    author_email="trid@cs.stanford.edu",
    description="Flash Attention: Fast and Memory-Efficient Exact Attention",
    url="https://github.com/Dao-AILab/flash-attention",
    classifiers=[
        "Programming Language :: Python :: 3",
        "License :: OSI Approved :: BSD License",
        "Operating System :: Unix",
    ],
    ext_modules=ext_modules,
    cmdclass={"build_ext": BuildExtension} if ext_modules else {},
    python_requires=">=3.7",
    install_requires=[
        "torch",
        "einops",
        "packaging",
        "ninja",
    ],
)<|MERGE_RESOLUTION|>--- conflicted
+++ resolved
@@ -122,7 +122,6 @@
 if os.path.exists(os.path.join(torch_dir, "include", "ATen", "CUDAGeneratorImpl.h")):
     generator_flag = ["-DOLD_GENERATOR_PATH"]
 
-<<<<<<< HEAD
 if not IS_ROCM_PYTORCH:
 # build for CUDA
   raise_if_cuda_home_none("flash_attn")
@@ -235,7 +234,6 @@
                       "-O3",
                       "-std=c++20",
                       "-DNDEBUG",
-                      "-ferror-limit=0",
                       "-DBUILD_PYTHON_PACKAGE", 
                       "-U__CUDA_NO_HALF_OPERATORS__",
                       "-U__CUDA_NO_HALF_CONVERSIONS__",
@@ -261,89 +259,6 @@
           ],
       )
   )
-=======
-raise_if_cuda_home_none("flash_attn")
-# Check, if CUDA11 is installed for compute capability 8.0
-cc_flag = []
-_, bare_metal_version = get_cuda_bare_metal_version(CUDA_HOME)
-if bare_metal_version < Version("11.0"):
-    raise RuntimeError("FlashAttention is only supported on CUDA 11 and above")
-# cc_flag.append("-gencode")
-# cc_flag.append("arch=compute_75,code=sm_75")
-cc_flag.append("-gencode")
-cc_flag.append("arch=compute_80,code=sm_80")
-if bare_metal_version >= Version("11.8"):
-    cc_flag.append("-gencode")
-    cc_flag.append("arch=compute_90,code=sm_90")
-
-subprocess.run(["git", "submodule", "update", "--init", "csrc/cutlass"])
-ext_modules.append(
-    CUDAExtension(
-        name="flash_attn_2_cuda",
-        sources=[
-            "csrc/flash_attn/flash_api.cpp",
-            "csrc/flash_attn/src/flash_fwd_hdim32_fp16_sm80.cu",
-            "csrc/flash_attn/src/flash_fwd_hdim32_bf16_sm80.cu",
-            "csrc/flash_attn/src/flash_fwd_hdim64_fp16_sm80.cu",
-            "csrc/flash_attn/src/flash_fwd_hdim64_bf16_sm80.cu",
-            "csrc/flash_attn/src/flash_fwd_hdim96_fp16_sm80.cu",
-            "csrc/flash_attn/src/flash_fwd_hdim96_bf16_sm80.cu",
-            "csrc/flash_attn/src/flash_fwd_hdim128_fp16_sm80.cu",
-            "csrc/flash_attn/src/flash_fwd_hdim128_bf16_sm80.cu",
-            "csrc/flash_attn/src/flash_fwd_hdim160_fp16_sm80.cu",
-            "csrc/flash_attn/src/flash_fwd_hdim160_bf16_sm80.cu",
-            "csrc/flash_attn/src/flash_fwd_hdim192_fp16_sm80.cu",
-            "csrc/flash_attn/src/flash_fwd_hdim192_bf16_sm80.cu",
-            "csrc/flash_attn/src/flash_fwd_hdim224_fp16_sm80.cu",
-            "csrc/flash_attn/src/flash_fwd_hdim224_bf16_sm80.cu",
-            "csrc/flash_attn/src/flash_fwd_hdim256_fp16_sm80.cu",
-            "csrc/flash_attn/src/flash_fwd_hdim256_bf16_sm80.cu",
-            "csrc/flash_attn/src/flash_bwd_hdim32_fp16_sm80.cu",
-            "csrc/flash_attn/src/flash_bwd_hdim32_bf16_sm80.cu",
-            "csrc/flash_attn/src/flash_bwd_hdim64_fp16_sm80.cu",
-            "csrc/flash_attn/src/flash_bwd_hdim64_bf16_sm80.cu",
-            "csrc/flash_attn/src/flash_bwd_hdim96_fp16_sm80.cu",
-            "csrc/flash_attn/src/flash_bwd_hdim96_bf16_sm80.cu",
-            "csrc/flash_attn/src/flash_bwd_hdim128_fp16_sm80.cu",
-            "csrc/flash_attn/src/flash_bwd_hdim128_bf16_sm80.cu",
-            "csrc/flash_attn/src/flash_bwd_hdim160_fp16_sm80.cu",
-            "csrc/flash_attn/src/flash_bwd_hdim160_bf16_sm80.cu",
-            "csrc/flash_attn/src/flash_bwd_hdim192_fp16_sm80.cu",
-            "csrc/flash_attn/src/flash_bwd_hdim192_bf16_sm80.cu",
-            "csrc/flash_attn/src/flash_bwd_hdim224_fp16_sm80.cu",
-            "csrc/flash_attn/src/flash_bwd_hdim224_bf16_sm80.cu",
-            "csrc/flash_attn/src/flash_bwd_hdim256_fp16_sm80.cu",
-            "csrc/flash_attn/src/flash_bwd_hdim256_bf16_sm80.cu",
-        ],
-        extra_compile_args={
-            "cxx": ["-O3", "-std=c++17"] + generator_flag,
-            "nvcc": append_nvcc_threads(
-                [
-                    "-O3",
-                    "-std=c++17",
-                    "-U__CUDA_NO_HALF_OPERATORS__",
-                    "-U__CUDA_NO_HALF_CONVERSIONS__",
-                    "-U__CUDA_NO_HALF2_OPERATORS__",
-                    "-U__CUDA_NO_BFLOAT16_CONVERSIONS__",
-                    "--expt-relaxed-constexpr",
-                    "--expt-extended-lambda",
-                    "--use_fast_math",
-                    "--ptxas-options=-v",
-                    # "--ptxas-options=-O2",
-                    "-lineinfo"
-                ]
-                + generator_flag
-                + cc_flag
-            ),
-        },
-        include_dirs=[
-            Path(this_dir) / 'csrc' / 'flash_attn',
-            Path(this_dir) / 'csrc' / 'flash_attn' / 'src',
-            Path(this_dir) / 'csrc' / 'cutlass' / 'include',
-        ],
-    )
-)
->>>>>>> d30f2e1c
 
 
 def get_package_version():
