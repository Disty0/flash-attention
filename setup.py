--- conflicted
+++ resolved
@@ -1,20 +1,11 @@
-# BSD 3 Clause
-# Copyright 2023 Advanced Micro Devices, Inc.
-# Redistribution and use in source and binary forms, with or without modification, are permitted provided that the following conditions are met:
-# 1. Redistributions of source code must retain the above copyright notice, this list of conditions and the following disclaimer.
-# 2. Redistributions in binary form must reproduce the above copyright notice, this list of conditions and the following disclaimer in the documentation and/or other materials provided with the distribution.
-# 3. Neither the name of the copyright holder nor the names of its contributors may be used to endorse or promote products derived from this software without specific prior written permission.
-# THIS SOFTWARE IS PROVIDED BY THE COPYRIGHT HOLDERS AND CONTRIBUTORS "AS IS" AND ANY EXPRESS OR IMPLIED WARRANTIES, INCLUDING, BUT NOT LIMITED TO, THE IMPLIED WARRANTIES OF MERCHANTABILITY AND FITNESS FOR A PARTICULAR PURPOSE ARE DISCLAIMED. IN NO EVENT SHALL THE COPYRIGHT HOLDER OR CONTRIBUTORS BE LIABLE FOR ANY DIRECT, INDIRECT, INCIDENTAL, SPECIAL, EXEMPLARY, OR CONSEQUENTIAL DAMAGES (INCLUDING, BUT NOT LIMITED TO, PROCUREMENT OF SUBSTITUTE GOODS OR SERVICES; LOSS OF USE, DATA, OR PROFITS; OR BUSINESS INTERRUPTION) HOWEVER CAUSED AND ON ANY THEORY OF LIABILITY, WHETHER IN CONTRACT, STRICT LIABILITY, OR TORT (INCLUDING NEGLIGENCE OR OTHERWISE) ARISING IN ANY WAY OUT OF THE USE OF THIS SOFTWARE, EVEN IF ADVISED OF THE POSSIBILITY OF SUCH DAMAGE.
-
 # Adapted from https://github.com/NVIDIA/apex/blob/master/setup.py
-import glob
+import sys
+import warnings
 import os
-<<<<<<< HEAD
-import shutil
-=======
 import re
 import ast
->>>>>>> 4f285b35
+import shutil
+import glob
 from pathlib import Path
 from packaging.version import parse, Version
 
@@ -22,24 +13,16 @@
 import subprocess
 
 import torch
-from torch.utils.cpp_extension import BuildExtension, CppExtension, CUDAExtension, ROCM_HOME, CUDA_HOME
+from torch.utils.cpp_extension import BuildExtension, CppExtension, CUDAExtension, CUDA_HOME, ROCM_HOME
 
 
 with open("README.md", "r", encoding="utf-8") as fh:
     long_description = fh.read()
 
+
 # ninja build does not work unless include_dirs are abs path
 this_dir = os.path.dirname(os.path.abspath(__file__))
 
-# ##JCG update check from apex
-# def check_if_rocm_pytorch():
-#     is_rocm_pytorch = False
-#     if TORCH_MAJOR > 1 or (TORCH_MAJOR == 1 and TORCH_MINOR >= 5):
-#         from torch.utils.cpp_extension import ROCM_HOME
-#         is_rocm_pytorch = True if ((torch.version.hip is not None) and (ROCM_HOME is not None)) else False
-#     return is_rocm_pytorch
-
-# IS_ROCM_PYTORCH = check_if_rocm_pytorch()
 
 def get_cuda_bare_metal_version(cuda_dir):
     raw_output = subprocess.check_output([cuda_dir + "/bin/nvcc", "-V"], universal_newlines=True)
@@ -79,43 +62,15 @@
 
 
 def append_nvcc_threads(nvcc_extra_args):
-<<<<<<< HEAD
-    # _, bare_metal_major, bare_metal_minor = get_cuda_bare_metal_version(CUDA_HOME)
-    # if int(bare_metal_major) >= 11 and int(bare_metal_minor) >= 2:
-    #     return nvcc_extra_args + ["--threads", "4"]
-    return nvcc_extra_args
-
-def rename_cpp_cu(cpp_files):
-    for entry in cpp_files:
-        shutil.copy(entry, os.path.splitext(entry)[0] + '.cu')
-
-
-# if not torch.cuda.is_available():
-#     # https://github.com/NVIDIA/apex/issues/486
-#     # Extension builds after https://github.com/pytorch/pytorch/pull/23408 attempt to query torch.cuda.get_device_capability(),
-#     # which will fail if you are compiling in an environment without visible GPUs (e.g. during an nvidia-docker build command).
-#     print(
-#         "\nWarning: Torch did not find available GPUs on this system.\n",
-#         "If your intention is to cross-compile, this is not an error.\n"
-#         "By default, We cross-compile for Volta (compute capability 7.0), "
-#         "Turing (compute capability 7.5),\n"
-#         "and, if the CUDA version is >= 11.0, Ampere (compute capability 8.0).\n"
-#         "If you wish to cross-compile for a single specific architecture,\n"
-#         'export TORCH_CUDA_ARCH_LIST="compute capability" before running setup.py.\n',
-#     )
-#     if os.environ.get("TORCH_CUDA_ARCH_LIST", None) is None:
-#         _, bare_metal_major, bare_metal_minor = get_cuda_bare_metal_version(CUDA_HOME)
-#         if int(bare_metal_major) == 11:
-#             os.environ["TORCH_CUDA_ARCH_LIST"] = "7.0;7.5;8.0"
-#             if int(bare_metal_minor) > 0:
-#                 os.environ["TORCH_CUDA_ARCH_LIST"] = "7.0;7.5;8.0;8.6"
-#         else:
-#             os.environ["TORCH_CUDA_ARCH_LIST"] = "7.0;7.5"
-=======
     _, bare_metal_version = get_cuda_bare_metal_version(CUDA_HOME)
     if bare_metal_version >= Version("11.2"):
         return nvcc_extra_args + ["--threads", "4"]
     return nvcc_extra_args
+
+
+def rename_cpp_cu(cpp_files):
+    for entry in cpp_files:
+        shutil.copy(entry, os.path.splitext(entry)[0] + '.cu')
 
 
 if not torch.cuda.is_available():
@@ -142,7 +97,6 @@
         else:
             os.environ["TORCH_CUDA_ARCH_LIST"] = "6.0;6.1;6.2;7.0;7.5"
 
->>>>>>> 4f285b35
 
 print("\n\ntorch.__version__  = {}\n\n".format(torch.__version__))
 TORCH_MAJOR = int(torch.__version__.split(".")[0])
@@ -168,139 +122,143 @@
 if os.path.exists(os.path.join(torch_dir, "include", "ATen", "CUDAGeneratorImpl.h")):
     generator_flag = ["-DOLD_GENERATOR_PATH"]
 
-<<<<<<< HEAD
-# raise_if_cuda_home_none("flash_attn")
-# # Check, if CUDA11 is installed for compute capability 8.0
-cc_flag = ["-DBUILD_PYTHON_PACKAGE", f"-DFLASH_ATTENTION_INTERNAL_USE_RTN={os.environ.get('FLASH_ATTENTION_INTERNAL_USE_RTN', 0)}"]
-# _, bare_metal_major, _ = get_cuda_bare_metal_version(CUDA_HOME)
-# if int(bare_metal_major) < 11:
-#     raise RuntimeError("FlashAttention is only supported on CUDA 11")
-# cc_flag.append("-gencode")
-# cc_flag.append("arch=compute_75,code=sm_75")
-# cc_flag.append("-gencode")
-# cc_flag.append("arch=compute_80,code=sm_80")
-
-
-ck_sources = ["csrc/flash_attn_rocm/composable_kernel/library/src/utility/convolution_parameter.cpp", 
-              "csrc/flash_attn_rocm/composable_kernel/library/src/utility/device_memory.cpp", 
-              "csrc/flash_attn_rocm/composable_kernel/library/src/utility/host_tensor.cpp"]
-fmha_sources = ["csrc/flash_attn_rocm/fmha_api.cpp"] + glob.glob("csrc/flash_attn_rocm/src/*.cpp")
-
-rename_cpp_cu(ck_sources)
-rename_cpp_cu(fmha_sources)
-
-# subprocess.run(["git", "submodule", "update", "--init", "csrc/flash_attn_rocm/composable_kernel"])
-ext_modules.append(
-    CUDAExtension(
-        name="flash_attn_cuda",
-        sources=["csrc/flash_attn_rocm/fmha_api.cu"] + glob.glob("csrc/flash_attn_rocm/src/*.cu") +
-                ["csrc/flash_attn_rocm/composable_kernel/library/src/utility/convolution_parameter.cu",
-                 "csrc/flash_attn_rocm/composable_kernel/library/src/utility/device_memory.cu",
-                 "csrc/flash_attn_rocm/composable_kernel/library/src/utility/host_tensor.cu"],
-=======
-raise_if_cuda_home_none("flash_attn")
-# Check, if CUDA11 is installed for compute capability 8.0
-cc_flag = []
-_, bare_metal_version = get_cuda_bare_metal_version(CUDA_HOME)
-if bare_metal_version < Version("11.0"):
-    raise RuntimeError("FlashAttention is only supported on CUDA 11 and above")
-# cc_flag.append("-gencode")
-# cc_flag.append("arch=compute_75,code=sm_75")
-cc_flag.append("-gencode")
-cc_flag.append("arch=compute_80,code=sm_80")
-if bare_metal_version >= Version("11.8"):
-    cc_flag.append("-gencode")
-    cc_flag.append("arch=compute_90,code=sm_90")
-
-subprocess.run(["git", "submodule", "update", "--init", "csrc/cutlass"])
-ext_modules.append(
-    CUDAExtension(
-        name="flash_attn_2_cuda",
-        sources=[
-            "csrc/flash_attn/flash_api.cpp",
-            "csrc/flash_attn/src/flash_fwd_hdim32_fp16_sm80.cu",
-            "csrc/flash_attn/src/flash_fwd_hdim32_bf16_sm80.cu",
-            "csrc/flash_attn/src/flash_fwd_hdim64_fp16_sm80.cu",
-            "csrc/flash_attn/src/flash_fwd_hdim64_bf16_sm80.cu",
-            "csrc/flash_attn/src/flash_fwd_hdim96_fp16_sm80.cu",
-            "csrc/flash_attn/src/flash_fwd_hdim96_bf16_sm80.cu",
-            "csrc/flash_attn/src/flash_fwd_hdim128_fp16_sm80.cu",
-            "csrc/flash_attn/src/flash_fwd_hdim128_bf16_sm80.cu",
-            "csrc/flash_attn/src/flash_fwd_hdim160_fp16_sm80.cu",
-            "csrc/flash_attn/src/flash_fwd_hdim160_bf16_sm80.cu",
-            "csrc/flash_attn/src/flash_fwd_hdim192_fp16_sm80.cu",
-            "csrc/flash_attn/src/flash_fwd_hdim192_bf16_sm80.cu",
-            "csrc/flash_attn/src/flash_fwd_hdim224_fp16_sm80.cu",
-            "csrc/flash_attn/src/flash_fwd_hdim224_bf16_sm80.cu",
-            "csrc/flash_attn/src/flash_fwd_hdim256_fp16_sm80.cu",
-            "csrc/flash_attn/src/flash_fwd_hdim256_bf16_sm80.cu",
-            "csrc/flash_attn/src/flash_bwd_hdim32_fp16_sm80.cu",
-            "csrc/flash_attn/src/flash_bwd_hdim32_bf16_sm80.cu",
-            "csrc/flash_attn/src/flash_bwd_hdim64_fp16_sm80.cu",
-            "csrc/flash_attn/src/flash_bwd_hdim64_bf16_sm80.cu",
-            "csrc/flash_attn/src/flash_bwd_hdim96_fp16_sm80.cu",
-            "csrc/flash_attn/src/flash_bwd_hdim96_bf16_sm80.cu",
-            "csrc/flash_attn/src/flash_bwd_hdim128_fp16_sm80.cu",
-            "csrc/flash_attn/src/flash_bwd_hdim128_bf16_sm80.cu",
-            "csrc/flash_attn/src/flash_bwd_hdim160_fp16_sm80.cu",
-            "csrc/flash_attn/src/flash_bwd_hdim160_bf16_sm80.cu",
-            "csrc/flash_attn/src/flash_bwd_hdim192_fp16_sm80.cu",
-            "csrc/flash_attn/src/flash_bwd_hdim192_bf16_sm80.cu",
-            "csrc/flash_attn/src/flash_bwd_hdim224_fp16_sm80.cu",
-            "csrc/flash_attn/src/flash_bwd_hdim224_bf16_sm80.cu",
-            "csrc/flash_attn/src/flash_bwd_hdim256_fp16_sm80.cu",
-            "csrc/flash_attn/src/flash_bwd_hdim256_bf16_sm80.cu",
-        ],
->>>>>>> 4f285b35
-        extra_compile_args={
-            "cxx": ["-O3", "-std=c++20", "-DNDEBUG"] + generator_flag,
-            "nvcc":
-                [
-                    "-O3",
-                    "-std=c++20",
-                    "--offload-arch=gfx941",
-                    "-DNDEBUG",
-                    "-U__CUDA_NO_HALF_OPERATORS__",
-                    "-U__CUDA_NO_HALF_CONVERSIONS__",
-<<<<<<< HEAD
-
-=======
-                    "-U__CUDA_NO_HALF2_OPERATORS__",
-                    "-U__CUDA_NO_BFLOAT16_CONVERSIONS__",
-                    "--expt-relaxed-constexpr",
-                    "--expt-extended-lambda",
-                    "--use_fast_math",
-                    "--ptxas-options=-v",
-                    "-lineinfo"
->>>>>>> 4f285b35
-                ]
-                + generator_flag
-                + cc_flag
-            ,
-        },
-        include_dirs=[
-<<<<<<< HEAD
-            Path(this_dir) / 'csrc' / 'flash_attn_rocm',
-            Path(this_dir) / 'csrc' / 'flash_attn_rocm' / 'src',
-            Path(this_dir) / 'csrc' / 'flash_attn_rocm' / 'composable_kernel' / 'include' ,
-            Path(this_dir) / 'csrc' / 'flash_attn_rocm' / 'composable_kernel' / 'include' / 'ck' ,
-            Path(this_dir) / 'csrc' / 'flash_attn_rocm' / 'composable_kernel' / 'include' / 'ck' / 'tensor_operation' / 'gpu' / 'device',
-            Path(this_dir) / 'csrc' / 'flash_attn_rocm' / 'composable_kernel' / 'include' / 'ck' / 'tensor_operation' / 'gpu' / 'device' / 'impl',
-            Path(this_dir) / 'csrc' / 'flash_attn_rocm' / 'composable_kernel' / 'include' / 'ck' / 'tensor_operation' / 'gpu' /' element',
-            Path(this_dir) / 'csrc' / 'flash_attn_rocm' / 'composable_kernel' / 'include' / 'ck' / 'library' / 'utility',
-            Path(this_dir) / 'csrc' / 'flash_attn_rocm' / 'composable_kernel' / 'library' / 'include' / 'ck' / 'library' / 'utility',
-            Path(this_dir) / 'csrc' / 'flash_attn_rocm' / 'composable_kernel' / 'library' / 'include',
-            Path(this_dir) / 'csrc' / 'flash_attn_rocm' / 'composable_kernel' / 'include' / 'ck' / 'utility' / 'library',
-            Path(this_dir) / 'csrc' / 'flash_attn_rocm' / 'composable_kernel' / 'include' / 'ck' / 'library' / 'reference_tensor_operation',
-            Path(this_dir) / 'csrc' / 'flash_attn_rocm' / 'composable_kernel' / 'include' / 'ck' / 'tensor_operation' / 'reference_tensor_operation',
-=======
-            Path(this_dir) / 'csrc' / 'flash_attn',
-            Path(this_dir) / 'csrc' / 'flash_attn' / 'src',
-            Path(this_dir) / 'csrc' / 'cutlass' / 'include',
->>>>>>> 4f285b35
-        ],
-    )
-)
+if not IS_ROCM_PYTORCH:
+# build for CUDA
+  raise_if_cuda_home_none("flash_attn")
+  # Check, if CUDA11 is installed for compute capability 8.0
+  cc_flag = []
+  _, bare_metal_version = get_cuda_bare_metal_version(CUDA_HOME)
+  if bare_metal_version < Version("11.0"):
+      raise RuntimeError("FlashAttention is only supported on CUDA 11 and above")
+  # cc_flag.append("-gencode")
+  # cc_flag.append("arch=compute_75,code=sm_75")
+  cc_flag.append("-gencode")
+  cc_flag.append("arch=compute_80,code=sm_80")
+  if bare_metal_version >= Version("11.8"):
+      cc_flag.append("-gencode")
+      cc_flag.append("arch=compute_90,code=sm_90")
+
+  subprocess.run(["git", "submodule", "update", "--init", "csrc/cutlass"])
+  ext_modules.append(
+      CUDAExtension(
+          name="flash_attn_2_cuda",
+          sources=[
+              "csrc/flash_attn/flash_api.cpp",
+              "csrc/flash_attn/src/flash_fwd_hdim32_fp16_sm80.cu",
+              "csrc/flash_attn/src/flash_fwd_hdim32_bf16_sm80.cu",
+              "csrc/flash_attn/src/flash_fwd_hdim64_fp16_sm80.cu",
+              "csrc/flash_attn/src/flash_fwd_hdim64_bf16_sm80.cu",
+              "csrc/flash_attn/src/flash_fwd_hdim96_fp16_sm80.cu",
+              "csrc/flash_attn/src/flash_fwd_hdim96_bf16_sm80.cu",
+              "csrc/flash_attn/src/flash_fwd_hdim128_fp16_sm80.cu",
+              "csrc/flash_attn/src/flash_fwd_hdim128_bf16_sm80.cu",
+              "csrc/flash_attn/src/flash_fwd_hdim160_fp16_sm80.cu",
+              "csrc/flash_attn/src/flash_fwd_hdim160_bf16_sm80.cu",
+              "csrc/flash_attn/src/flash_fwd_hdim192_fp16_sm80.cu",
+              "csrc/flash_attn/src/flash_fwd_hdim192_bf16_sm80.cu",
+              "csrc/flash_attn/src/flash_fwd_hdim224_fp16_sm80.cu",
+              "csrc/flash_attn/src/flash_fwd_hdim224_bf16_sm80.cu",
+              "csrc/flash_attn/src/flash_fwd_hdim256_fp16_sm80.cu",
+              "csrc/flash_attn/src/flash_fwd_hdim256_bf16_sm80.cu",
+              "csrc/flash_attn/src/flash_bwd_hdim32_fp16_sm80.cu",
+              "csrc/flash_attn/src/flash_bwd_hdim32_bf16_sm80.cu",
+              "csrc/flash_attn/src/flash_bwd_hdim64_fp16_sm80.cu",
+              "csrc/flash_attn/src/flash_bwd_hdim64_bf16_sm80.cu",
+              "csrc/flash_attn/src/flash_bwd_hdim96_fp16_sm80.cu",
+              "csrc/flash_attn/src/flash_bwd_hdim96_bf16_sm80.cu",
+              "csrc/flash_attn/src/flash_bwd_hdim128_fp16_sm80.cu",
+              "csrc/flash_attn/src/flash_bwd_hdim128_bf16_sm80.cu",
+              "csrc/flash_attn/src/flash_bwd_hdim160_fp16_sm80.cu",
+              "csrc/flash_attn/src/flash_bwd_hdim160_bf16_sm80.cu",
+              "csrc/flash_attn/src/flash_bwd_hdim192_fp16_sm80.cu",
+              "csrc/flash_attn/src/flash_bwd_hdim192_bf16_sm80.cu",
+              "csrc/flash_attn/src/flash_bwd_hdim224_fp16_sm80.cu",
+              "csrc/flash_attn/src/flash_bwd_hdim224_bf16_sm80.cu",
+              "csrc/flash_attn/src/flash_bwd_hdim256_fp16_sm80.cu",
+              "csrc/flash_attn/src/flash_bwd_hdim256_bf16_sm80.cu",
+          ],
+          extra_compile_args={
+              "cxx": ["-O3", "-std=c++17"] + generator_flag,
+              "nvcc": append_nvcc_threads(
+                  [
+                      "-O3",
+                      "-std=c++17",
+                      "-U__CUDA_NO_HALF_OPERATORS__",
+                      "-U__CUDA_NO_HALF_CONVERSIONS__",
+                      "-U__CUDA_NO_HALF2_OPERATORS__",
+                      "-U__CUDA_NO_BFLOAT16_CONVERSIONS__",
+                      "--expt-relaxed-constexpr",
+                      "--expt-extended-lambda",
+                      "--use_fast_math",
+                      "--ptxas-options=-v",
+                      "-lineinfo"
+                  ]
+                  + generator_flag
+                  + cc_flag
+              ),
+          },
+          include_dirs=[
+              Path(this_dir) / 'csrc' / 'flash_attn',
+              Path(this_dir) / 'csrc' / 'flash_attn' / 'src',
+              Path(this_dir) / 'csrc' / 'cutlass' / 'include',
+          ],
+      )
+  )
+else:
+# build for ROCm
+  cc_flag = []
+  cc_flag.append("--offload-arch=native")
+                        
+  cc_flag.append(f"-DFLASH_ATTENTION_INTERNAL_USE_RTN={os.environ.get('FLASH_ATTENTION_INTERNAL_USE_RTN', 0)}")
+
+  ck_sources = ["csrc/flash_attn_rocm/composable_kernel/library/src/utility/convolution_parameter.cpp", 
+                "csrc/flash_attn_rocm/composable_kernel/library/src/utility/device_memory.cpp", 
+                "csrc/flash_attn_rocm/composable_kernel/library/src/utility/host_tensor.cpp"]
+  fmha_sources = ["csrc/flash_attn_rocm/flash_api.cpp"] + glob.glob("csrc/flash_attn_rocm/src/*.cpp")
+
+  rename_cpp_cu(ck_sources)
+  rename_cpp_cu(fmha_sources)
+
+  # subprocess.run(["git", "submodule", "update", "--init", "csrc/flash_attn_rocm/composable_kernel"])
+  ext_modules.append(
+      CUDAExtension(
+          name="flash_attn_cuda",
+          sources=["csrc/flash_attn_rocm/flash_api.cu"] + glob.glob("csrc/flash_attn_rocm/src/*.cu") +
+                  ["csrc/flash_attn_rocm/composable_kernel/library/src/utility/convolution_parameter.cu",
+                  "csrc/flash_attn_rocm/composable_kernel/library/src/utility/device_memory.cu",
+                  "csrc/flash_attn_rocm/composable_kernel/library/src/utility/host_tensor.cu"],
+          extra_compile_args={
+              "cxx": ["-O3", "-std=c++20", "-DNDEBUG"] + generator_flag,
+              "nvcc":
+                  [
+                      "-O3",
+                      "-std=c++20",
+                      "-DNDEBUG",
+                      "-DBUILD_PYTHON_PACKAGE", 
+                      "-U__CUDA_NO_HALF_OPERATORS__",
+                      "-U__CUDA_NO_HALF_CONVERSIONS__",
+                  ]
+                  + generator_flag
+                  + cc_flag
+              ,
+          },
+          include_dirs=[
+              Path(this_dir) / 'csrc' / 'flash_attn_rocm',
+              Path(this_dir) / 'csrc' / 'flash_attn_rocm' / 'src',
+              Path(this_dir) / 'csrc' / 'flash_attn_rocm' / 'composable_kernel' / 'include' ,
+              Path(this_dir) / 'csrc' / 'flash_attn_rocm' / 'composable_kernel' / 'include' / 'ck' ,
+              Path(this_dir) / 'csrc' / 'flash_attn_rocm' / 'composable_kernel' / 'include' / 'ck' / 'tensor_operation' / 'gpu' / 'device',
+              Path(this_dir) / 'csrc' / 'flash_attn_rocm' / 'composable_kernel' / 'include' / 'ck' / 'tensor_operation' / 'gpu' / 'device' / 'impl',
+              Path(this_dir) / 'csrc' / 'flash_attn_rocm' / 'composable_kernel' / 'include' / 'ck' / 'tensor_operation' / 'gpu' /' element',
+              Path(this_dir) / 'csrc' / 'flash_attn_rocm' / 'composable_kernel' / 'include' / 'ck' / 'library' / 'utility',
+              Path(this_dir) / 'csrc' / 'flash_attn_rocm' / 'composable_kernel' / 'library' / 'include' / 'ck' / 'library' / 'utility',
+              Path(this_dir) / 'csrc' / 'flash_attn_rocm' / 'composable_kernel' / 'library' / 'include',
+              Path(this_dir) / 'csrc' / 'flash_attn_rocm' / 'composable_kernel' / 'include' / 'ck' / 'utility' / 'library',
+              Path(this_dir) / 'csrc' / 'flash_attn_rocm' / 'composable_kernel' / 'include' / 'ck' / 'library' / 'reference_tensor_operation',
+              Path(this_dir) / 'csrc' / 'flash_attn_rocm' / 'composable_kernel' / 'include' / 'ck' / 'tensor_operation' / 'reference_tensor_operation',
+          ],
+      )
+  )
 
 
 def get_package_version():
@@ -321,9 +279,11 @@
         exclude=("build", "csrc", "include", "tests", "dist", "docs", "benchmarks", "flash_attn.egg-info",)
     ),
     author="Tri Dao",
-    author_email="trid@cs.stanford.edu",
+    author_email="trid@stanford.edu",
     description="Flash Attention: Fast and Memory-Efficient Exact Attention",
-    url="https://github.com/Dao-AILab/flash-attention",
+    long_description=long_description,
+    long_description_content_type="text/markdown",
+    url="https://github.com/HazyResearch/flash-attention",
     classifiers=[
         "Programming Language :: Python :: 3",
         "License :: OSI Approved :: BSD License",
