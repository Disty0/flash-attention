// BSD 3 Clause
// Copyright 2023 Advanced Micro Devices, Inc.
// Redistribution and use in source and binary forms, with or without
// modification, are permitted provided that the following conditions are met:
// 1. Redistributions of source code must retain the above copyright notice,
// this list of conditions and the following disclaimer.
// 2. Redistributions in binary form must reproduce the above copyright notice,
// this list of conditions and the following disclaimer in the documentation
// and/or other materials provided with the distribution.
// 3. Neither the name of the copyright holder nor the names of its contributors
// may be used to endorse or promote products derived from this software without
// specific prior written permission. THIS SOFTWARE IS PROVIDED BY THE COPYRIGHT
// HOLDERS AND CONTRIBUTORS "AS IS" AND ANY EXPRESS OR IMPLIED WARRANTIES,
// INCLUDING, BUT NOT LIMITED TO, THE IMPLIED WARRANTIES OF MERCHANTABILITY AND
// FITNESS FOR A PARTICULAR PURPOSE ARE DISCLAIMED. IN NO EVENT SHALL THE
// COPYRIGHT HOLDER OR CONTRIBUTORS BE LIABLE FOR ANY DIRECT, INDIRECT,
// INCIDENTAL, SPECIAL, EXEMPLARY, OR CONSEQUENTIAL DAMAGES (INCLUDING, BUT NOT
// LIMITED TO, PROCUREMENT OF SUBSTITUTE GOODS OR SERVICES; LOSS OF USE, DATA,
// OR PROFITS; OR BUSINESS INTERRUPTION) HOWEVER CAUSED AND ON ANY THEORY OF
// LIABILITY, WHETHER IN CONTRACT, STRICT LIABILITY, OR TORT (INCLUDING
// NEGLIGENCE OR OTHERWISE) ARISING IN ANY WAY OUT OF THE USE OF THIS SOFTWARE,
// EVEN IF ADVISED OF THE POSSIBILITY OF SUCH DAMAGE.

#pragma once

#include "bwd_device_gemm_template.h"
#include "params.h"

namespace bwd_device_gemm {
template <template <typename> typename DeviceGemmTemplate, typename DeviceGemmTraits>
class DeviceGemmInstanceLauncher {
 public:
  // constructor
  explicit DeviceGemmInstanceLauncher()
    : device_gemm_instance_ptr_(std::make_unique<DeviceGemmTemplate<DeviceGemmTraits>>()) {}

  void Launch(FlashBwdParams &params, hipStream_t &stream);

 private:
  std::unique_ptr<DeviceGemmTemplate<DeviceGemmTraits>> device_gemm_instance_ptr_;
}; // class BwdDeviceGemmInstanceLauncher

template <template <typename> typename DeviceGemmTemplate, typename DeviceGemmTraits>
void DeviceGemmInstanceLauncher<DeviceGemmTemplate, DeviceGemmTraits>::Launch(FlashBwdParams &params, hipStream_t &stream) {
  bool time_kernel = false;
  bool input_permute = true;
  bool output_permute = true;

  float alpha = params.scale_softmax;
  auto seeds = unpack(params.philox_args);

  auto a_element_op     = device_gemm_trait::AElementOp{};
  auto b0_element_op    = device_gemm_trait::B0ElementOp{};
  auto acc0_element_op  = device_gemm_trait::Acc0ElementOp{alpha};
  auto b1_element_op    = device_gemm_trait::B1ElementOp{};
  auto c_element_op     = device_gemm_trait::CElementOp{};

<<<<<<< HEAD
  auto p_q = params.q_ptrs;
  auto p_k = params.k_ptrs;
  auto p_v = params.v_ptrs;
  auto p_y = params.out_ptrs;
  auto p_z = params.z_ptrs;
  auto p_lse = params.softmax_lse_ptrs;
  auto p_ygrad = params.dout_ptrs;
  auto p_qgrad = params.dq_ptrs;
  auto p_kgrad = params.dk_ptrs;
  auto p_vgrad = params.dv_ptrs;
=======
  auto p_q = params.q_ptr;
  auto p_k = params.k_ptr;
  auto p_v = params.v_ptr;
  auto p_y = params.y_ptr;
  auto p_z = params.z_ptr;
  auto p_lse = params.lse_ptr;
  auto p_d = params.d_ptr;
  auto p_ygrad = params.ygrad_ptr;
  auto p_qgrad = params.qgrad_ptr;
  auto p_kgrad = params.kgrad_ptr;
  auto p_vgrad = params.vgrad_ptr;
>>>>>>> 444e15a7
  int batch_size = params.b;
  int num_heads = params.h;
  int head_dim = params.d;
  float dropout_ratio = params.p_dropout;

  using DeviceGemmTemplateInstance = DeviceGemmTemplate<DeviceGemmTraits>;
  std::vector<typename DeviceGemmTemplateInstance::ProblemDesc> problem_descs;

  for (size_t i = 0; i < batch_size; i++) {
    int M = params.host_seqlens_q[i + 1] - params.host_seqlens_q[i]; // seqlen Q
    int N = params.host_seqlens_k[i + 1] - params.host_seqlens_k[i]; // seqlen K
    int K = head_dim;
    int O = head_dim;
    int G0 = 1; // G0 = batch_size
    int G1 = num_heads;

    std::vector<ck::index_t> q_gs_ms_ks_lengths{G0, G1, M, K};
    std::vector<ck::index_t> q_gs_ms_ks_strides =
        input_permute
            ? std::vector<ck::index_t>{M * G1 * K * params.q_stride_multiplier, K, G1 * K * params.q_stride_multiplier, 1}
            // Q layout [G0, M, G1, K]
            : std::vector<ck::index_t>{G1 * M * K, M * K, K, 1}; // Q layout [G0, G1, M, K]

    std::vector<ck::index_t> k_gs_ns_ks_lengths{G0, G1, N, K};
    std::vector<ck::index_t> k_gs_ns_ks_strides =
        input_permute
            ? std::vector<ck::index_t>{N * G1 * K * params.kv_stride_multiplier, K, G1 * K * params.kv_stride_multiplier, 1}
            // K layout [G0, N, G1, K]
            : std::vector<ck::index_t>{G1 * N * K, N * K, K, 1}; // K layout [G0, G1, N, K]

    std::vector<ck::index_t> v_gs_os_ns_lengths{G0, G1, O, N};
    std::vector<ck::index_t> v_gs_os_ns_strides =
        input_permute
            ? std::vector<ck::index_t>{N * G1 * O * params.kv_stride_multiplier, O, 1, G1 * O * params.kv_stride_multiplier}
            // V layout [G0, N, G1, O]
            : std::vector<ck::index_t>{G1 * N * O, N * O, 1, O}; // V layout [G0, G1, N, O]

    std::vector<ck::index_t> y_gs_ms_os_lengths{G0, G1, M, O};
    std::vector<ck::index_t> y_gs_ms_os_strides =
        output_permute
            ? std::vector<ck::index_t>{M * G1 * O, O, G1 * O, 1}
            // Y layout [G0, M, G1, O]
            : std::vector<ck::index_t>{G1 * M * O, M * O, O, 1}; // Y layout [G0, G1, M, O]

    std::vector<ck::index_t> z_gs_ms_ns_lengths{G0, G1, M, N};
    std::vector<ck::index_t> z_gs_ms_ns_strides = 
        input_permute
        ? std::vector<ck::index_t>{M * G1 * N, N, G1 * N, 1}
        // Z layout [G0, M, G1, N]
        : std::vector<ck::index_t>{G1 * M * N, M * N, N, 1}; // Z layout [G0, G1, M, N]
    // The softmax stat log-sum-exp (LSE) is used to speed up softmax
    // calculation in backward pass Pi = exp(Si) / sum(exp(S0) + exp(S1) +
    // ...)
    //    = exp(Si) / exp(log(sum(exp() + ...)))
    //    = exp(Si - log(sum(exp() + ...)))
    //               ^^^^^^^^^^^^^^^^^^^^^
    //                       LSE
    std::vector<ck::index_t> lse_gs_ms_lengths{G0, G1, M};
    std::vector<ck::index_t> lse_gs_ms_strides{G1 * M, M, 1}; // LSE layout [G0, G1, M]

    problem_descs.push_back({
        q_gs_ms_ks_lengths,
        q_gs_ms_ks_strides,
        k_gs_ns_ks_lengths,
        k_gs_ns_ks_strides,
        z_gs_ms_ns_lengths,
        z_gs_ms_ns_strides,
        v_gs_os_ns_lengths,
        v_gs_os_ns_strides,
        y_gs_ms_os_lengths,
        y_gs_ms_os_strides,
        lse_gs_ms_lengths,
        lse_gs_ms_strides,
        {}, // acc0_biases_gs_ms_ns_lengths
        {}, // acc0_biases_gs_ms_ns_strides
        {}, // acc1_biases_gs_ms_os_lengths
        {}  // acc1_biases_gs_ms_os_strides
    });
  }
  // do GEMM
  auto invoker = device_gemm_instance_ptr_->MakeInvoker();

  auto argument = device_gemm_instance_ptr_->MakeArgument(
      p_q, p_k, p_z, p_v, p_y, p_lse, p_d, p_ygrad, p_qgrad, p_kgrad, p_vgrad, {},
      {}, problem_descs, a_element_op, b0_element_op, acc0_element_op,
      b1_element_op, c_element_op, dropout_ratio, seeds);

  // specify workspace for problem_desc
  SimpleDeviceMem problem_desc_workspace{device_gemm_instance_ptr_->GetWorkSpaceSize(&argument)};

  device_gemm_instance_ptr_->SetWorkSpacePointer(&argument,
                          problem_desc_workspace.GetDeviceBuffer());

  if (!device_gemm_instance_ptr_->IsSupportedArgument(argument)) {
    std::cout << device_gemm_instance_ptr_->GetTypeString() << " does not support this problem"
              << std::endl;
    return;
  }

  float avg_time = invoker.Run(argument, StreamConfig{stream, time_kernel});

  if (time_kernel) {
    std::cout << "time elpase is " << avg_time << " ms" << std::endl;
  }
} // end of function Launch
} // namespace bwd_device_gemm<|MERGE_RESOLUTION|>--- conflicted
+++ resolved
@@ -55,30 +55,17 @@
   auto b1_element_op    = device_gemm_trait::B1ElementOp{};
   auto c_element_op     = device_gemm_trait::CElementOp{};
 
-<<<<<<< HEAD
   auto p_q = params.q_ptrs;
   auto p_k = params.k_ptrs;
   auto p_v = params.v_ptrs;
   auto p_y = params.out_ptrs;
   auto p_z = params.z_ptrs;
   auto p_lse = params.softmax_lse_ptrs;
+  auto p_d = params.d_ptrs;
   auto p_ygrad = params.dout_ptrs;
   auto p_qgrad = params.dq_ptrs;
   auto p_kgrad = params.dk_ptrs;
   auto p_vgrad = params.dv_ptrs;
-=======
-  auto p_q = params.q_ptr;
-  auto p_k = params.k_ptr;
-  auto p_v = params.v_ptr;
-  auto p_y = params.y_ptr;
-  auto p_z = params.z_ptr;
-  auto p_lse = params.lse_ptr;
-  auto p_d = params.d_ptr;
-  auto p_ygrad = params.ygrad_ptr;
-  auto p_qgrad = params.qgrad_ptr;
-  auto p_kgrad = params.kgrad_ptr;
-  auto p_vgrad = params.vgrad_ptr;
->>>>>>> 444e15a7
   int batch_size = params.b;
   int num_heads = params.h;
   int head_dim = params.d;
