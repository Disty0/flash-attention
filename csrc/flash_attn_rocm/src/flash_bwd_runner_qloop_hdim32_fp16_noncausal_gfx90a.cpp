--- conflicted
+++ resolved
@@ -26,34 +26,25 @@
 namespace bwd_device_gemm {
 // hdim 32, fp16, non-causal
 template <>
-<<<<<<< HEAD
-void FlashBwdRunner::Run<true, 32, device_gemm_trait::Float16, false>(FlashBwdParams &params, hipStream_t &stream) {
-  BOOL_SWITCH(is_deterministic_, kIsDeterministic, [&] {
-    this->template run_<DeviceGemmQLoopHeadDim32,
-                        device_gemm_trait::Float16, 
-                        device_gemm_trait::kMaskingSpecDefault,
-                        kIsDeterministic>(params, stream);
-=======
-void FlashBwdRunner::Run<32, device_gemm_trait::Float16, false, true>() {
+void FlashBwdRunner::Run<32, device_gemm_trait::Float16, false, true>(FlashBwdParams &params, hipStream_t &stream) {
   BOOL_SWITCH(is_deterministic_, kIsDeterministic, [&] {
     this->template run_<DeviceGemmQLoopHeadDim32,
                   device_gemm_trait::Float16, 
                   device_gemm_trait::kGemmSpecPadding,
                   device_gemm_trait::kMaskingSpecDefault,
-                  kIsDeterministic>();
+                  kIsDeterministic>(params, stream);
   });
 } // FlashBwdRunner::Run()
 
 // hdim 32, fp16, non-causal
 template <>
-void FlashBwdRunner::Run<32, device_gemm_trait::Float16, false, false>() {
+void FlashBwdRunner::Run<32, device_gemm_trait::Float16, false, false>(FlashBwdParams &params, hipStream_t &stream) {
   BOOL_SWITCH(is_deterministic_, kIsDeterministic, [&] {
     this->template run_<DeviceGemmQLoopHeadDim32,
                   device_gemm_trait::Float16, 
                   device_gemm_trait::kGemmSpecDefault,
                   device_gemm_trait::kMaskingSpecDefault,
-                  kIsDeterministic>();
->>>>>>> 444e15a7
+                  kIsDeterministic>(params, stream);
   });
 } // FlashBwdRunner::Run()
 } // namespace bwd_device_gemm